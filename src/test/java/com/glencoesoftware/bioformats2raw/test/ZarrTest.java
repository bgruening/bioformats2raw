/**
 * Copyright (c) 2019 Glencoe Software, Inc. All rights reserved.
 *
 * This software is distributed under the terms described by the LICENSE.txt
 * file you can find at the root of the distribution bundle.  If the file is
 * missing please request a copy by contacting info@glencoesoftware.com
 */
package com.glencoesoftware.bioformats2raw.test;

import java.io.File;
import java.io.IOException;
import java.nio.ByteBuffer;
import java.nio.charset.StandardCharsets;
import java.nio.file.Files;
import java.nio.file.Path;
import java.nio.file.Paths;
import java.util.ArrayList;
import java.util.Arrays;
import java.util.HashMap;
import java.util.Hashtable;
import java.util.List;
import java.util.Map;
import java.util.stream.Stream;

import com.bc.zarr.DataType;
import com.bc.zarr.ZarrArray;
import com.bc.zarr.ZarrGroup;
import com.fasterxml.jackson.databind.JsonNode;
import com.fasterxml.jackson.databind.ObjectMapper;
import com.glencoesoftware.bioformats2raw.Converter;
import com.glencoesoftware.bioformats2raw.Downsampling;
import loci.common.LogbackTools;
import loci.common.services.ServiceFactory;
import loci.formats.FormatTools;
import loci.formats.in.FakeReader;
import loci.formats.ome.OMEXMLMetadata;
import loci.formats.services.OMEXMLService;
import ome.xml.model.OME;
import ome.xml.model.Pixels;
import picocli.CommandLine;
import picocli.CommandLine.ExecutionException;

import static org.junit.jupiter.api.Assertions.assertArrayEquals;
import static org.junit.jupiter.api.Assertions.assertEquals;
import static org.junit.jupiter.api.Assertions.assertFalse;
import static org.junit.jupiter.api.Assertions.assertNotNull;
import static org.junit.jupiter.api.Assertions.assertThrows;
import static org.junit.jupiter.api.Assertions.assertTrue;
import static org.junit.jupiter.api.Assertions.fail;

import org.junit.jupiter.api.BeforeEach;
import org.junit.jupiter.api.Test;
import org.junit.jupiter.api.io.TempDir;
import org.junit.jupiter.params.ParameterizedTest;
import org.junit.jupiter.params.provider.Arguments;
import org.junit.jupiter.params.provider.EnumSource;
import org.junit.jupiter.params.provider.MethodSource;
import org.junit.jupiter.params.provider.ValueSource;
import org.opencv.core.Core;

public class ZarrTest {

  Path input;

  Path output;

  Converter converter;

  /**
   * Set logging to warn before all methods.
   *
   * @param tmp temporary directory for output file
   */
  @BeforeEach
  public void setup(@TempDir Path tmp) throws Exception {
    output = tmp.resolve("test");
    LogbackTools.setRootLevel("warn");
  }

  /**
   * Run the Converter main method and check for success or failure.
   *
   * @param additionalArgs CLI arguments as needed beyond "-o output input"
   */
  void assertTool(String...additionalArgs) throws IOException {
    List<String> args = new ArrayList<String>();
    for (String arg : additionalArgs) {
      args.add(arg);
    }
    args.add(input.toString());
    args.add(output.toString());
    try {
      converter = new Converter();
      CommandLine.call(converter, args.toArray(new String[]{}));
    }
    catch (RuntimeException rt) {
      throw rt;
    }
    catch (Throwable t) {
      throw new RuntimeException(t);
    }
  }

  static Path fake(String...args) {
    assertTrue(args.length %2 == 0);
    Map<String, String> options = new HashMap<String, String>();
    for (int i = 0; i < args.length; i += 2) {
      options.put(args[i], args[i+1]);
    }
    return fake(options);
  }

  static Path fake(Map<String, String> options) {
    return fake(options, null);
  }

  /**
   * Create a Bio-Formats fake INI file to use for testing.
   * @param options map of the options to assign as part of the fake filename
   * from the allowed keys
   * @param series map of the integer series index and options map (same format
   * as <code>options</code> to add to the fake INI content
   * @see https://docs.openmicroscopy.org/bio-formats/6.4.0/developers/
   * generating-test-images.html#key-value-pairs
   * @return path to the fake INI file that has been created
   */
  static Path fake(Map<String, String> options,
          Map<Integer, Map<String, String>> series)
  {
    return fake(options, series, null);
  }

  static Path fake(Map<String, String> options,
          Map<Integer, Map<String, String>> series,
          Map<String, String> originalMetadata)
  {
    StringBuilder sb = new StringBuilder();
    sb.append("image");
    if (options != null) {
      for (Map.Entry<String, String> kv : options.entrySet()) {
        sb.append("&");
        sb.append(kv.getKey());
        sb.append("=");
        sb.append(kv.getValue());
      }
    }
    sb.append("&");
    try {
      List<String> lines = new ArrayList<String>();
      if (originalMetadata != null) {
        lines.add("[GlobalMetadata]");
        for (String key : originalMetadata.keySet()) {
          lines.add(String.format("%s=%s", key, originalMetadata.get(key)));
        }
      }
      if (series != null) {
        for (int s : series.keySet()) {
          Map<String, String> seriesOptions = series.get(s);
          lines.add(String.format("[series_%d]", s));
          for (String key : seriesOptions.keySet()) {
            lines.add(String.format("%s=%s", key, seriesOptions.get(key)));
          }
        }
      }
      Path ini = Files.createTempFile(sb.toString(), ".fake.ini");
      File iniAsFile = ini.toFile();
      String iniPath = iniAsFile.getAbsolutePath();
      String fakePath = iniPath.substring(0, iniPath.length() - 4);
      Path fake = Paths.get(fakePath);
      File fakeAsFile = fake.toFile();
      Files.write(fake, new byte[]{});
      Files.write(ini, lines);
      iniAsFile.deleteOnExit();
      fakeAsFile.deleteOnExit();
      return ini;
    }
    catch (IOException e) {
      throw new RuntimeException(e);
    }
  }

  /**
   * Test a fake file with default values smaller than
   * the default tile size (512 vs 1024).
   */
  @Test
  public void testDefaultIsTooBig() throws Exception {
    input = fake();
    assertTool();
  }

  /**
   * Test additional format string args.
   */
  @Test
  public void testAdditionalScaleFormatStringArgs() throws Exception {
    input = fake("series", "2");
    Path csv = Files.createTempFile(null, ".csv");
    Files.write(csv, Arrays.asList((new String[] {
      "abc,888,def",
      "ghi,999,jkl"
    })));
    csv.toFile().deleteOnExit();
    assertTool(
        "--scale-format-string", "%3$s/%4$s/%1$s/%2$s",
        "--additional-scale-format-string-args", csv.toString()
    );
    ZarrGroup series0 = ZarrGroup.open(output.resolve("abc/888/0").toString());
    series0.openArray("0");
    series0 = ZarrGroup.open(output.resolve("ghi/999/1").toString());
    series0.openArray("0");
  }

  /**
   * Test single directory scale format string.
   *
   * @param format scale format string
   */
  @ParameterizedTest
  @ValueSource(strings = {"%2$d", "%2$d/"})
  public void testSingleDirectoryScaleFormat(String format) throws Exception {
    input = fake();
    assertTool("--scale-format-string", format);
    ZarrGroup series0 = ZarrGroup.open(output.toString());
    series0.openArray("0");
    List<Map<String, Object>> multiscales = (List<Map<String, Object>>)
            series0.getAttributes().get("multiscales");
    assertEquals(1, multiscales.size());
  }

  /**
   * Test a fake file conversion and ensure the layout is set and that the
   * output is nested.
   */
  @Test
  public void testDefaultLayoutIsSetAndIsNested() throws Exception {
    input = fake();
    assertTool();
    ZarrGroup z = ZarrGroup.open(output.toString());
    Integer layout = (Integer)
        z.getAttributes().get("bioformats2raw.layout");
    ZarrArray series0 = ZarrGroup.open(output.resolve("0")).openArray("0");
    assertTrue(series0.getNested());
    // Also ensure we're using the latest .zarray metadata
    ObjectMapper objectMapper = new ObjectMapper();
    JsonNode root = objectMapper.readTree(
        output.resolve("0/0/.zarray").toFile());
    assertEquals("/", root.path("dimension_separator").asText());
    assertEquals(Converter.LAYOUT, layout);
  }

  /**
   * Test that multiscales metadata is present.
   */
  @Test
  public void testMultiscalesMetadata() throws Exception {
    input = fake();
    assertTool();
    ZarrGroup z =
        ZarrGroup.open(output.resolve("0").toString());
    List<Map<String, Object>> multiscales = (List<Map<String, Object>>)
            z.getAttributes().get("multiscales");
    assertEquals(1, multiscales.size());
    Map<String, Object> multiscale = multiscales.get(0);
    assertEquals("0.2", multiscale.get("version"));
    List<Map<String, Object>> datasets =
            (List<Map<String, Object>>) multiscale.get("datasets");
    assertTrue(datasets.size() > 0);
    assertEquals("0", datasets.get(0).get("path"));
  }

  /**
   * Test alternative dimension order.
   */
  @Test
  public void testXYCZTDimensionOrder() throws Exception {
    input = fake("sizeC", "2", "dimOrder", "XYCZT");
    assertTool();
    ZarrGroup z = ZarrGroup.open(output.toString());
    ZarrArray array = z.openArray("0/0");
    assertArrayEquals(new int[] {1, 2, 1, 512, 512}, array.getShape());
  }

  /**
   * Test using a forced dimension order.
   */
  @Test
  public void testSetXYCZTDimensionOrder() throws Exception {
    input = fake("sizeC", "2");
    assertTool("--dimension-order", "XYCZT");
    ZarrGroup z = ZarrGroup.open(output.toString());
    ZarrArray array = z.openArray("0/0");
    assertArrayEquals(new int[] {1, 1, 2, 512, 512}, array.getShape());
  }

  /**
   * Test setting original (source file) dimension order.
   */
  @Test
  public void testSetOriginalDimensionOrder() throws Exception {
    input = fake("sizeC", "2", "dimOrder", "XYCZT");
    assertTool("--dimension-order", "original");
    ZarrGroup z = ZarrGroup.open(output.toString());
    ZarrArray array = z.openArray("0/0");
    assertArrayEquals(new int[] {1, 1, 2, 512, 512}, array.getShape());
  }

  /**
   * Test using a different tile size from the default (1024).
   */
  @Test
  public void testSetSmallerDefault() throws Exception {
    input = fake();
    assertTool("-h", "128", "-w", "128");
    ZarrGroup z = ZarrGroup.open(output.toString());
    ZarrArray array = z.openArray("0/0");
    assertArrayEquals(new int[] {1, 1, 1, 512, 512}, array.getShape());
    assertArrayEquals(new int[] {1, 1, 1, 128, 128}, array.getChunks());
  }

  /**
   * Test using a different tile size from the default (1024) the does not
   * divide evenly.
   */
  @Test
  public void testSetSmallerDefaultWithRemainder() throws Exception {
    input = fake();
    assertTool("-h", "384", "-w", "384");
    ZarrGroup z = ZarrGroup.open(output.toString());
    ZarrArray array = z.openArray("0/0");
    assertArrayEquals(new int[] {1, 1, 1, 512, 512}, array.getShape());
    assertArrayEquals(new int[] {1, 1, 1, 384, 384}, array.getChunks());
  }

  /**
   * Test more than one series.
   */
  @Test
  public void testMultiSeries() throws Exception {
    input = fake("series", "2");
    assertTool();
    ZarrGroup z = ZarrGroup.open(output.toString());

    // Check series 0 dimensions and special pixels
    ZarrArray series0 = z.openArray("0/0");
    assertArrayEquals(new int[] {1, 1, 1, 512, 512}, series0.getShape());
    assertArrayEquals(new int[] {1, 1, 1, 512, 512}, series0.getChunks());
    int[] shape = new int[] {1, 1, 1, 512, 512};
    byte[] tile = new byte[512 * 512];
    series0.read(tile, shape);
    int[] seriesPlaneNumberZCT = FakeReader.readSpecialPixels(tile);
    assertArrayEquals(new int[] {0, 0, 0, 0, 0}, seriesPlaneNumberZCT);

    // Check series 1 dimensions and special pixels
    ZarrArray series1 = z.openArray("1/0");
    assertArrayEquals(new int[] {1, 1, 1, 512, 512}, series1.getShape());
    assertArrayEquals(new int[] {1, 1, 1, 512, 512}, series1.getChunks());
    series1.read(tile, shape);
    seriesPlaneNumberZCT = FakeReader.readSpecialPixels(tile);
    assertArrayEquals(new int[] {1, 0, 0, 0, 0}, seriesPlaneNumberZCT);
  }

  /**
   * Test single beginning -series conversion.
   */
  @Test
  public void testSingleBeginningSeries() throws Exception {
    input = fake("series", "2");
    assertTool("-s", "0");
    ZarrGroup z = ZarrGroup.open(output.toString());

    // Check series 0 dimensions and special pixels
    ZarrArray series0 = z.openArray("0/0");
    assertArrayEquals(new int[] {1, 1, 1, 512, 512}, series0.getShape());
    assertArrayEquals(new int[] {1, 1, 1, 512, 512}, series0.getChunks());
    int[] shape = new int[] {1, 1, 1, 512, 512};
    byte[] tile = new byte[512 * 512];
    series0.read(tile, shape);
    int[] seriesPlaneNumberZCT = FakeReader.readSpecialPixels(tile);
    assertArrayEquals(new int[] {0, 0, 0, 0, 0}, seriesPlaneNumberZCT);
    try {
      z.openArray("1/0");
      fail("Array exists!");
    }
    catch (IOException e) {
      // Pass
    }
  }

  /**
   * Test single end series conversion.
   */
  @Test
  public void testSingleEndSeries() throws Exception {
    input = fake("series", "2");
    assertTool("-s", "1");
    ZarrGroup z = ZarrGroup.open(output.toString());

    // Check series 1 dimensions and special pixels
    ZarrArray series0 = z.openArray("0/0");
    assertArrayEquals(new int[] {1, 1, 1, 512, 512}, series0.getShape());
    assertArrayEquals(new int[] {1, 1, 1, 512, 512}, series0.getChunks());
    int[] shape = new int[] {1, 1, 1, 512, 512};
    byte[] tile = new byte[512 * 512];
    series0.read(tile, shape);
    int[] seriesPlaneNumberZCT = FakeReader.readSpecialPixels(tile);
    assertArrayEquals(new int[] {1, 0, 0, 0, 0}, seriesPlaneNumberZCT);
    try {
      z.openArray("1/0");
      fail("Array exists!");
    }
    catch (IOException e) {
      // Pass
    }
  }

  /**
   * Test single middle series conversion.
   */
  @Test
  public void testSingleMiddleSeries() throws Exception {
    input = fake("series", "3");
    assertTool("-s", "1");
    ZarrGroup z = ZarrGroup.open(output.toString());

    // Check series 1 dimensions and special pixels
    ZarrArray series0 = z.openArray("0/0");
    assertArrayEquals(new int[] {1, 1, 1, 512, 512}, series0.getShape());
    assertArrayEquals(new int[] {1, 1, 1, 512, 512}, series0.getChunks());
    int[] shape = new int[] {1, 1, 1, 512, 512};
    byte[] tile = new byte[512 * 512];
    series0.read(tile, shape);
    int[] seriesPlaneNumberZCT = FakeReader.readSpecialPixels(tile);
    assertArrayEquals(new int[] {1, 0, 0, 0, 0}, seriesPlaneNumberZCT);
    try {
      z.openArray("1/0");
      fail("Array exists!");
    }
    catch (IOException e) {
      // Pass
    }
    try {
      z.openArray("2/0");
      fail("Array exists!");
    }
    catch (IOException e) {
      // Pass
    }
  }

  /**
   * Test more than one Z-section.
   */
  @Test
  public void testMultiZ() throws Exception {
    input = fake("sizeZ", "2");
    assertTool();
    ZarrGroup z = ZarrGroup.open(output.toString());

    // Check dimensions and block size
    ZarrArray series0 = z.openArray("0/0");
    assertArrayEquals(new int[] {1, 1, 2, 512, 512}, series0.getShape());
    assertArrayEquals(new int[] {1, 1, 1, 512, 512}, series0.getChunks());

    // Check Z 0 special pixels
    int[] shape = new int[] {1, 1, 1, 512, 512};
    byte[] tile = new byte[512 * 512];
    series0.read(tile, shape);
    int[] seriesPlaneNumberZCT = FakeReader.readSpecialPixels(tile);
    assertArrayEquals(new int[] {0, 0, 0, 0, 0}, seriesPlaneNumberZCT);
    // Check Z 1 special pixels
    int[] offset = new int[] {0, 0, 1, 0, 0};
    series0.read(tile, shape, offset);
    seriesPlaneNumberZCT = FakeReader.readSpecialPixels(tile);
    assertArrayEquals(new int[] {0, 1, 1, 0, 0}, seriesPlaneNumberZCT);
  }

  /**
   * Test more than one channel.
   */
  @Test
  public void testMultiC() throws Exception {
    input = fake("sizeC", "2");
    assertTool();
    ZarrGroup z = ZarrGroup.open(output.toString());

    // Check dimensions and block size
    ZarrArray series0 = z.openArray("0/0");
    assertArrayEquals(new int[] {1, 2, 1, 512, 512}, series0.getShape());
    assertArrayEquals(new int[] {1, 1, 1, 512, 512}, series0.getChunks());

    // Check C 0 special pixels
    int[] shape = new int[] {1, 1, 1, 512, 512};
    byte[] tile = new byte[512 * 512];
    series0.read(tile, shape);
    int[] seriesPlaneNumberZCT = FakeReader.readSpecialPixels(tile);
    assertArrayEquals(new int[] {0, 0, 0, 0, 0}, seriesPlaneNumberZCT);
    // Check C 1 special pixels
    int[] offset = new int[] {0, 1, 0, 0, 0};
    series0.read(tile, shape, offset);
    seriesPlaneNumberZCT = FakeReader.readSpecialPixels(tile);
    assertArrayEquals(new int[] {0, 1, 0, 1, 0}, seriesPlaneNumberZCT);
  }

  /**
   * Test more than one timepoint.
   */
  @Test
  public void testMultiT() throws Exception {
    input = fake("sizeT", "2");
    assertTool();
    ZarrGroup z = ZarrGroup.open(output.toString());

    // Check dimensions and block size
    ZarrArray series0 = z.openArray("0/0");
    assertArrayEquals(new int[] {2, 1, 1, 512, 512}, series0.getShape());
    assertArrayEquals(new int[] {1, 1, 1, 512, 512}, series0.getChunks());

    // Check T 0 special pixels
    int[] shape = new int[] {1, 1, 1, 512, 512};
    byte[] tile = new byte[512 * 512];
    series0.read(tile, shape);
    int[] seriesPlaneNumberZCT = FakeReader.readSpecialPixels(tile);
    assertArrayEquals(new int[] {0, 0, 0, 0, 0}, seriesPlaneNumberZCT);
    // Check T 1 special pixels
    int[] offset = new int[] {1, 0, 0, 0, 0};
    series0.read(tile, shape, offset);
    seriesPlaneNumberZCT = FakeReader.readSpecialPixels(tile);
    assertArrayEquals(new int[] {0, 1, 0, 0, 1}, seriesPlaneNumberZCT);
  }

  private int bytesPerPixel(DataType dataType) {
    switch (dataType) {
      case i1:
      case u1:
        return 1;
      case i2:
      case u2:
        return 2;
      case i4:
      case u4:
      case f4:
        return 4;
      case f8:
        return 8;
      default:
        throw new IllegalArgumentException("Unsupported data type: "
            + dataType.toString());
    }
  }

  /**
   * Test pixel type preservation.
   *
   * @param type string representation of Bio-Formats pixel type
   * @param dataType expected corresponding Zarr data type
   */
  @ParameterizedTest
  @MethodSource("getPixelTypes")
  public void testPixelType(String type, DataType dataType) throws Exception {
    input = fake("pixelType", type);
    assertTool();
    ZarrGroup z = ZarrGroup.open(output.toString());

    // Check series dimensions and special pixels
    ZarrArray series0 = z.openArray("0/0");
    assertEquals(dataType, series0.getDataType());
    assertArrayEquals(new int[] {1, 1, 1, 512, 512}, series0.getShape());
    assertArrayEquals(new int[] {1, 1, 1, 512, 512}, series0.getChunks());
    int bytesPerPixel = bytesPerPixel(dataType);
    int[] shape = new int[] {1, 1, 1, 512, 512};

    int pixelType = FormatTools.pixelTypeFromString(type);
    byte[] tileAsBytes = new byte[512 * 512 * bytesPerPixel];
    ByteBuffer tileAsByteBuffer = ByteBuffer.wrap(tileAsBytes);
    switch (pixelType) {
      case FormatTools.INT8:
      case FormatTools.UINT8: {
        series0.read(tileAsBytes, shape);
        break;
      }
      case FormatTools.INT16:
      case FormatTools.UINT16: {
        short[] tileAsShorts = new short[512 * 512];
        series0.read(tileAsShorts, shape);
        tileAsByteBuffer.asShortBuffer().put(tileAsShorts);
        break;
      }
      case FormatTools.INT32:
      case FormatTools.UINT32: {
        int[] tileAsInts = new int[512 * 512];
        series0.read(tileAsInts, shape);
        tileAsByteBuffer.asIntBuffer().put(tileAsInts);
        break;
      }
      case FormatTools.FLOAT: {
        float[] tileAsFloats = new float[512 * 512];
        series0.read(tileAsFloats, shape);
        tileAsByteBuffer.asFloatBuffer().put(tileAsFloats);
        break;
      }
      case FormatTools.DOUBLE: {
        double[] tileAsDoubles = new double[512 * 512];
        series0.read(tileAsDoubles, shape);
        tileAsByteBuffer.asDoubleBuffer().put(tileAsDoubles);
        break;
      }
      default:
        throw new IllegalArgumentException("Unsupported pixel type: "
            + FormatTools.getPixelTypeString(pixelType));
    }
    int[] seriesPlaneNumberZCT = FakeReader.readSpecialPixels(
        tileAsBytes, pixelType, false);
    assertArrayEquals(new int[] {0, 0, 0, 0, 0}, seriesPlaneNumberZCT);
  }

  /**
   * @return pairs of pixel type strings and Zarr data types
   */
  static Stream<Arguments> getPixelTypes() {
    return Stream.of(
      Arguments.of("float", DataType.f4),
      Arguments.of("double", DataType.f8),
      Arguments.of("uint32", DataType.u4),
      Arguments.of("int32", DataType.i4)
    );
  }

  /**
   * @return an array of dimensions ordered XYZCT
   * and the dimensionOrder to be used
   */
  static Stream<Arguments> getDimensions() {
    return Stream.of(
      Arguments.of(new int[]{512, 512, 64, 1, 1}, "XYZCT"),
      Arguments.of(new int[]{512, 512, 32, 3, 100}, "XYZCT"),
      Arguments.of(new int[]{512, 512, 16, 1, 1}, "XYCTZ"),
      Arguments.of(new int[]{512, 512, 32, 3, 100}, "XYCTZ")
    );
  }

  /**
   * Test that there are no edge effects when tiles do not divide evenly
   * and downsampling.
   */
  @Test
  public void testDownsampleEdgeEffectsUInt8() throws Exception {
    input = fake("sizeX", "60", "sizeY", "300");
    assertTool("-w", "25", "-h", "75");
    ZarrGroup z = ZarrGroup.open(output.toString());

    // Check series dimensions
    ZarrArray series1 = z.openArray("0/1");
    assertArrayEquals(new int[] {1, 1, 1, 150, 30}, series1.getShape());
    assertArrayEquals(new int[] {1, 1, 1, 75, 25}, series1.getChunks());
    int[] shape = new int[] {1, 1, 1, 75, 5};
    int[] offset = new int[] {0, 0, 0, 75, 25};
    byte[] tile = new byte[75 * 5];
    series1.read(tile, shape, offset);
    // Last row first pixel should be the 2x2 downsampled value;
    // test will break if the downsampling algorithm changes
    assertEquals(50, tile[75 * 4]);
  }

  /**
   * Test that there are no edge effects when tiles do not divide evenly
   * and downsampling.
   */
  @Test
  public void testDownsampleEdgeEffectsUInt16() throws Exception {
    input = fake("sizeX", "60", "sizeY", "300", "pixelType", "uint16");
    assertTool("-w", "25", "-h", "75");
    ZarrGroup z = ZarrGroup.open(output.toString());

    ZarrArray series0 = z.openArray("0/0");
    assertEquals(DataType.u2, series0.getDataType());
    assertArrayEquals(new int[] {1, 1, 1, 300, 60}, series0.getShape());
    int[] shape = new int[] {1, 1, 1, 10, 10};
    int[] offset = new int[] {0, 0, 0, 290, 0};
    short[] tile = new short[10 * 10];
    series0.read(tile, shape, offset);
    for (int y=0; y<10; y++) {
      for (int x=0; x<10; x++) {
        assertEquals(x, tile[y * 10 + x]);
      }
    }

    // Check series dimensions
    ZarrArray series1 = z.openArray("0/1");
    assertEquals(DataType.u2, series1.getDataType());
    assertArrayEquals(new int[] {1, 1, 1, 150, 30}, series1.getShape());
    assertArrayEquals(new int[] {1, 1, 1, 75, 25}, series1.getChunks());
    shape = new int[] {1, 1, 1, 75, 5};
    offset = new int[] {0, 0, 0, 75, 25};
    tile = new short[75 * 5];
    series1.read(tile, shape, offset);
    // Last row first pixel should be the 2x2 downsampled value;
    // test will break if the downsampling algorithm changes
    assertEquals(50, tile[75 * 4]);
  }

  /**
   * Test that original metadata is saved.
   */
  @Test
  public void testOriginalMetadata() throws Exception {
    Map<String, String> originalMetadata = new HashMap<String, String>();
    originalMetadata.put("key1", "value1");
    originalMetadata.put("key2", "value2");

    input = fake(null, null, originalMetadata);
    assertTool();
    Path omexml = output.resolve("OME").resolve("METADATA.ome.xml");
    StringBuilder xml = new StringBuilder();
    Files.lines(omexml).forEach(v -> xml.append(v));

    OMEXMLService service =
      new ServiceFactory().getInstance(OMEXMLService.class);
    OMEXMLMetadata retrieve =
      (OMEXMLMetadata) service.createOMEXMLMetadata(xml.toString());
    Hashtable convertedMetadata = service.getOriginalMetadata(retrieve);
    assertEquals(originalMetadata.size(), convertedMetadata.size());
    for (String key : originalMetadata.keySet()) {
      assertEquals(originalMetadata.get(key), convertedMetadata.get(key));
    }
  }

  /**
   * Test that execution fails if the output directory already exists and the
   * <code>--overwrite</code> option has not been supplied.
   */
  @Test
  public void testFailIfNoOverwrite() throws IOException {
    input = fake();
    Files.createDirectory(output);
    assertThrows(ExecutionException.class, () -> {
      assertTool();
    });
  }

  /**
   * Test that execution succeeds if the output directory already exists and
   * the <code>--overwrite</code> option has been supplied.
   */
  @Test
  public void testOverwrite() throws IOException {
    input = fake();
    Files.createDirectory(output);
    assertTool("--overwrite");
  }

  /**
   * Test that appropriate metadata is written for each downsampling type.
   *
   * @param type downsampling type
   */
  @ParameterizedTest
  @EnumSource(Downsampling.class)
  public void testDownsampleTypes(Downsampling type) throws IOException {
    input = fake();
    assertTool("--downsample-type", type.toString());

    ZarrGroup z = ZarrGroup.open(output.resolve("0").toString());
    List<Map<String, Object>> multiscales =
          (List<Map<String, Object>>) z.getAttributes().get("multiscales");
    assertEquals(1, multiscales.size());
    Map<String, Object> multiscale = multiscales.get(0);
    assertEquals("0.2", multiscale.get("version"));

    Map<String, String> metadata =
      (Map<String, String>) multiscale.get("metadata");
    assertNotNull(metadata);

    String version = metadata.get("version");
    String method = metadata.get("method");
    assertNotNull(version);
    assertNotNull(method);

    if (type != Downsampling.SIMPLE) {
      assertEquals(type.getName(), multiscale.get("type"));
      assertEquals(Core.VERSION, version);
      assertEquals("org.opencv.imgproc.Imgproc." +
        (type == Downsampling.GAUSSIAN ? "pyrDown" : "resize"), method);
    }
    else {
      assertEquals("Bio-Formats " + FormatTools.VERSION, version);
      assertEquals("loci.common.image.SimpleImageScaler", method);
    }
  }

  /**
   * Test that nested storage works equivalently.
   *
   * @param nested whether to use "/" or "." as the chunk separator.
   */
  @ParameterizedTest
  @ValueSource(booleans = {true, false})
  public void testNestedStorage(boolean nested) throws IOException {
    input = fake();
    assertTool(nested ? "--nested" : "--no-nested");
  }

  /**
   * Convert a plate with the --no-hcs option.
   * The output should not be compliant with OME Zarr HCS.
   */
  @Test
  public void testNoHCSOption() throws Exception {
    input = fake(
      "plates", "1", "plateAcqs", "1",
      "plateRows", "2", "plateCols", "3", "fields", "2");
    assertTool("--no-hcs");

    ZarrGroup z = ZarrGroup.open(output);

    // Check dimensions and block size
    ZarrArray series0 = z.openArray("0/0");
    assertArrayEquals(new int[] {1, 1, 1, 512, 512}, series0.getShape());
    assertArrayEquals(new int[] {1, 1, 1, 512, 512}, series0.getChunks());
    assertEquals(12, z.getGroupKeys().size());

    // Check OME metadata
    OME ome = getOMEMetadata();
    assertEquals(0, ome.sizeOfPlateList());
  }

  /**
   * Convert a plate with default options.
   * The output should be compliant with OME Zarr HCS.
   */
  @Test
  public void testHCSMetadata() throws Exception {
    input = fake(
      "plates", "1", "plateAcqs", "1",
      "plateRows", "2", "plateCols", "3", "fields", "2");
    assertTool();

    ZarrGroup z = ZarrGroup.open(output);

    int rowCount = 2;
    int colCount = 3;
    int fieldCount = 2;
    Map<String, List<String>> plateMap = new HashMap<String, List<String>>();
    plateMap.put("A", Arrays.asList("1", "2", "3"));
    plateMap.put("B", Arrays.asList("1", "2", "3"));
    checkPlateGroupLayout(output, rowCount, colCount,
      plateMap, fieldCount, 512, 512);

    // check plate/well level metadata
    Map<String, Object> plate =
        (Map<String, Object>) z.getAttributes().get("plate");
    assertEquals(fieldCount, ((Number) plate.get("field_count")).intValue());

    List<Map<String, Object>> acquisitions =
      (List<Map<String, Object>>) plate.get("acquisitions");
    List<Map<String, Object>> rows =
      (List<Map<String, Object>>) plate.get("rows");
    List<Map<String, Object>> columns =
      (List<Map<String, Object>>) plate.get("columns");
    List<Map<String, Object>> wells =
      (List<Map<String, Object>>) plate.get("wells");

    assertEquals(1, acquisitions.size());
    assertEquals("0", acquisitions.get(0).get("id"));

    assertEquals(rows.size(), rowCount);
    assertEquals(columns.size(), colCount);

    assertEquals(rows.size() * columns.size(), wells.size());
    for (int row=0; row<rows.size(); row++) {
      for (int col=0; col<columns.size(); col++) {
        int well = row * columns.size() + col;
        String rowName = rows.get(row).get("name").toString();
        String colName = columns.get(col).get("name").toString();
        assertEquals(rowName + "/" + colName, wells.get(well).get("path"));
      }
    }

    // check well metadata
    for (Map<String, Object> row : rows) {
      String rowName = (String) row.get("name");
      for (Map<String, Object> column : columns) {
        String columnName = (String) column.get("name");
        ZarrGroup wellGroup = ZarrGroup.open(
            output.resolve(rowName).resolve(columnName));
        checkWell(wellGroup, fieldCount, 0);
      }
    }

    // check OME metadata
    OME ome = getOMEMetadata();
    assertEquals(1, ome.sizeOfPlateList());
  }

  /**
<<<<<<< HEAD
   * Convert a plate with default options.
   * The output should be compliant with OME Zarr HCS.
   */
  @Test
  public void testHCSMetadataNoAcquisitions() throws Exception {
    input = getTestFile("A1-B1-only-no-acqs.xml");
=======
   * Plate defined with no linked images.
   */
  @Test
  public void testEmptyPlate() throws Exception {
    input = getTestFile("empty-plate.ome.xml");
>>>>>>> 37cde333
    assertTool();

    ZarrGroup z = ZarrGroup.open(output);

<<<<<<< HEAD
    int rowCount = 8;
    int colCount = 12;
    int fieldCount = 1;

    // Only two rows are filled out with one column each (two Wells total)
    Map<String, List<String>> plateMap = new HashMap<String, List<String>>();
    plateMap.put("A", Arrays.asList("1"));
    plateMap.put("B", Arrays.asList("1"));
    checkPlateGroupLayout(output, rowCount, colCount,
      plateMap, fieldCount, 2, 2);

    // check plate/well level metadata
    Map<String, Object> plate =
        (Map<String, Object>) z.getAttributes().get("plate");
    assertEquals(fieldCount, ((Number) plate.get("field_count")).intValue());

    List<Map<String, Object>> rows =
      (List<Map<String, Object>>) plate.get("rows");
    List<Map<String, Object>> columns =
      (List<Map<String, Object>>) plate.get("columns");
    List<Map<String, Object>> wells =
      (List<Map<String, Object>>) plate.get("wells");

    assertFalse(plate.containsKey("acquisitions"));

    assertEquals(rows.size(), rowCount);
    assertEquals(columns.size(), colCount);

    assertEquals(2, wells.size());
    for (Map<String, Object> well : wells) {
      int row = ((Number) well.get("rowIndex")).intValue();
      int col = ((Number) well.get("columnIndex")).intValue();
      String rowName = rows.get(row).get("name").toString();
      String colName = columns.get(col).get("name").toString();

      String wellPath = well.get("path").toString();
      assertEquals(rowName + "/" + colName, wellPath);

      ZarrGroup wellGroup = ZarrGroup.open(output.resolve(wellPath));
      checkWell(wellGroup, fieldCount, null);
    }

    // check OME metadata
=======
    // Check dimensions and block size for consistency
    // with non-HCS layout
    ZarrArray series0 = z.openArray("0/0");
    assertArrayEquals(new int[] {1, 1, 1, 4, 6}, series0.getShape());
    assertArrayEquals(new int[] {1, 1, 1, 4, 6}, series0.getChunks());

    // Check OME metadata to make sure the empty plate was preserved
>>>>>>> 37cde333
    OME ome = getOMEMetadata();
    assertEquals(1, ome.sizeOfPlateList());
  }

  /**
   * 96 well plate with only well E6.
   */
  @Test
  public void testSingleWell() throws IOException {
    input = getTestFile("E6-only.ome.xml");
    assertTool();

    ZarrGroup z = ZarrGroup.open(output);

    int rowCount = 8;
    int colCount = 12;
    int fieldCount = 1;

    Map<String, List<String>> plateMap = new HashMap<String, List<String>>();
    plateMap.put("E", Arrays.asList("6"));

    checkPlateGroupLayout(output, rowCount, colCount,
      plateMap, fieldCount, 2, 2);

    // check plate/well level metadata
    Map<String, Object> plate =
        (Map<String, Object>) z.getAttributes().get("plate");
    assertEquals(fieldCount, ((Number) plate.get("field_count")).intValue());

    List<Map<String, Object>> acquisitions =
      (List<Map<String, Object>>) plate.get("acquisitions");
    List<Map<String, Object>> rows =
      (List<Map<String, Object>>) plate.get("rows");
    List<Map<String, Object>> columns =
      (List<Map<String, Object>>) plate.get("columns");
    List<Map<String, Object>> wells =
      (List<Map<String, Object>>) plate.get("wells");

    assertEquals(1, acquisitions.size());
    assertEquals("0", acquisitions.get(0).get("id"));

    assertEquals(rows.size(), rowCount);
    assertEquals(columns.size(), colCount);

    assertEquals(1, wells.size());
    Map<String, Object> well = wells.get(0);
    String wellPath = (String) well.get("path");
    assertEquals("E/6", wellPath);
    assertEquals(4, ((Number) well.get("rowIndex")).intValue());
    assertEquals(5, ((Number) well.get("columnIndex")).intValue());

    // check well metadata
    ZarrGroup wellGroup = ZarrGroup.open(output.resolve(wellPath));
    checkWell(wellGroup, fieldCount, 0);
  }

  /**
   * 96 well plate with only wells C4 and H2 with and without the "Rows"
   * attribute populated on the plate, as well as with and without the "Columns"
   * attribute populated on the plate.
   * @param resourceName parameterized XML file to use for the test case
   */
  @ParameterizedTest
  @ValueSource(strings = {
    "C12-H2-only.ome.xml",
    "C12-H2-only-no-rows.ome.xml",
    "C12-H2-only-no-columns.ome.xml"
  })
  public void testTwoWells(String resourceName) throws IOException {
    input = getTestFile(resourceName);
    assertTool();

    ZarrGroup z = ZarrGroup.open(output);

    int rowCount = 8;
    int colCount = 12;
    int fieldCount = 1;

    Map<String, List<String>> plateMap = new HashMap<String, List<String>>();
    plateMap.put("C", Arrays.asList("12"));
    plateMap.put("H", Arrays.asList("2"));
    checkPlateGroupLayout(output, rowCount, colCount,
      plateMap, fieldCount, 2, 2);

    // check plate/well level metadata
    Map<String, Object> plate =
        (Map<String, Object>) z.getAttributes().get("plate");
    assertEquals(fieldCount, ((Number) plate.get("field_count")).intValue());

    List<Map<String, Object>> acquisitions =
      (List<Map<String, Object>>) plate.get("acquisitions");
    List<Map<String, Object>> rows =
      (List<Map<String, Object>>) plate.get("rows");
    List<Map<String, Object>> columns =
      (List<Map<String, Object>>) plate.get("columns");
    List<Map<String, Object>> wells =
      (List<Map<String, Object>>) plate.get("wells");

    assertEquals(1, acquisitions.size());
    assertEquals("0", acquisitions.get(0).get("id"));

    assertEquals(rows.size(), rowCount);
    assertEquals(columns.size(), colCount);

    assertEquals(2, wells.size());
    Map<String, Object> well = wells.get(0);
    String wellPath = (String) well.get("path");
    assertEquals("C/12", wellPath);
    assertEquals(2, ((Number) well.get("rowIndex")).intValue());
    assertEquals(11, ((Number) well.get("columnIndex")).intValue());
    ZarrGroup wellGroup = ZarrGroup.open(output.resolve(wellPath));
    checkWell(wellGroup, fieldCount, 0);

    well = wells.get(1);
    wellPath = (String) well.get("path");
    assertEquals("H/2", wellPath);
    assertEquals(7, ((Number) well.get("rowIndex")).intValue());
    assertEquals(1, ((Number) well.get("columnIndex")).intValue());
    wellGroup = ZarrGroup.open(output.resolve(wellPath));
    checkWell(wellGroup, fieldCount, 0);
  }

  /**
   * 96 well plate with all wells in row F.
   */
  @Test
  public void testOnePlateRow() throws IOException {
    input = getTestFile("row-F-only.ome.xml");
    assertTool();

    ZarrGroup z = ZarrGroup.open(output);

    int rowCount = 8;
    int colCount = 12;
    int fieldCount = 1;

    Map<String, List<String>> plateMap = new HashMap<String, List<String>>();
    plateMap.put("F", Arrays.asList(
      "1", "2", "3", "4", "5", "6", "7", "8", "9", "10", "11", "12"));
    checkPlateGroupLayout(output, rowCount, colCount,
      plateMap, fieldCount, 2, 2);

    // check plate/well level metadata
    Map<String, Object> plate =
        (Map<String, Object>) z.getAttributes().get("plate");
    assertEquals(fieldCount, ((Number) plate.get("field_count")).intValue());

    List<Map<String, Object>> acquisitions =
      (List<Map<String, Object>>) plate.get("acquisitions");
    List<Map<String, Object>> rows =
      (List<Map<String, Object>>) plate.get("rows");
    List<Map<String, Object>> columns =
      (List<Map<String, Object>>) plate.get("columns");
    List<Map<String, Object>> wells =
      (List<Map<String, Object>>) plate.get("wells");

    assertEquals(1, acquisitions.size());
    assertEquals("0", acquisitions.get(0).get("id"));

    assertEquals(rows.size(), rowCount);
    assertEquals(columns.size(), colCount);

    assertEquals(colCount, wells.size());
    for (int col=0; col<wells.size(); col++) {
      Map<String, Object> well = wells.get(col);
      String wellPath = (String) well.get("path");
      String colName = columns.get(col).get("name").toString();
      assertEquals("F/" + colName, wellPath);
      assertEquals(5, ((Number) well.get("rowIndex")).intValue());
      assertEquals(col, ((Number) well.get("columnIndex")).intValue());
      ZarrGroup wellGroup = ZarrGroup.open(output.resolve(wellPath));
      checkWell(wellGroup, fieldCount, 0);
    }
  }

  /**
   * Convert an RGB image.  Ensure that the Channels are correctly split.
   */
  @Test
  public void testRGBChannelSeparator() throws Exception {
    input = fake("sizeC", "3", "rgb", "3");
    assertTool();

    OME ome = getOMEMetadata();
    assertEquals(1, ome.sizeOfImageList());
    Pixels pixels = ome.getImage(0).getPixels();
    assertEquals(3, pixels.sizeOfChannelList());
  }

  /**
   * Check that a root group and attributes are created and populated.
   */
  @Test
  public void testRootGroup() throws Exception {
    input = fake();
    assertTool();

    assertTrue(Files.exists(output.resolve(".zattrs")));
    assertTrue(Files.exists(output.resolve(".zgroup")));
  }

  /**
   * Convert with the --no-root-group option.  Conversion should succeed but
   * no root group or attributes should be created or populated.
   */
  @Test
  public void testNoRootGroupOption() throws Exception {
    input = fake();
    assertTool("--no-root-group");

    assertTrue(!Files.exists(output.resolve(".zattrs")));
    assertTrue(!Files.exists(output.resolve(".zgroup")));
  }

  /**
   * Check that a OME metadata is exported.
   */
  @Test
  public void testOmeMetaExportOption() throws Exception {
    input = fake();
    assertTool();

    assertTrue(Files.exists(
      output.resolve("OME").resolve("METADATA.ome.xml")));
  }

  /**
   * Convert with the --no-ome-meta-export option.  Conversion should succeed,
   * but no OME metadata should be exported.
   */
  @Test
  public void testNoOmeMetaExportOption() throws Exception {
    input = fake();
    assertTool("--no-ome-meta-export");

    assertTrue(!Files.exists(
      output.resolve("OME").resolve("METADATA.ome.xml")));
  }

  /**
   * Convert with the --use-existing-resolutions option.  Conversion should
   * produce multiscales matching the input resolution numbers and scale.
   */
  @Test
  public void testUseExistingResolutions() throws Exception {
    int resolutionCount = 3;
    int resolutionScale = 4;
    int sizeX = 2048;
    int sizeY = 1024;
    input = fake("sizeX", ""+sizeX+"", "sizeY", ""+sizeY+"",
        "resolutions", ""+resolutionCount+"",
        "resolutionScale", ""+resolutionScale+"");
    assertTool("--use-existing-resolutions");
    ZarrGroup z =
        ZarrGroup.open(output.resolve("0").toString());
    List<Map<String, Object>> multiscales = (List<Map<String, Object>>)
            z.getAttributes().get("multiscales");

    Map<String, Object> multiscale = multiscales.get(0);
    List<Map<String, Object>> datasets =
              (List<Map<String, Object>>) multiscale.get("datasets");
    assertEquals(resolutionCount, datasets.size());
    for (int i = 0; i < resolutionCount; i++) {
      String path = (String) datasets.get(i).get("path");
      ZarrArray series = z.openArray(path);
      assertArrayEquals(new int[] {1, 1, 1, sizeY, sizeX}, series.getShape());
      sizeY /= resolutionScale;
      sizeX /= resolutionScale;
    }
  }

  /**
   * Convert without the --use-existing-resolutions option.  Conversion should
   * ignore the input resolution numbers and scale.
   */
  @Test
  public void testIgnoreExistingResolutions() throws Exception {
    int resolutionCount = 3;
    int resolutionScale = 4;
    int sizeX = 2048;
    int sizeY = 1024;
    input = fake("sizeX", ""+sizeX+"", "sizeY", ""+sizeY+"",
        "resolutions", ""+resolutionCount+"",
        "resolutionScale", ""+resolutionScale+"");
    assertTool();
    ZarrGroup z =
        ZarrGroup.open(output.resolve("0").toString());
    List<Map<String, Object>> multiscales = (List<Map<String, Object>>)
            z.getAttributes().get("multiscales");

    Map<String, Object> multiscale = multiscales.get(0);
    List<Map<String, Object>> datasets =
              (List<Map<String, Object>>) multiscale.get("datasets");
    assertEquals(4, datasets.size());
    for (int i = 0; i < 4; i++) {
      String path = (String) datasets.get(i).get("path");
      ZarrArray series = z.openArray(path);
      assertArrayEquals(new int[] {1, 1, 1, sizeY, sizeX}, series.getShape());
      sizeY /= 2;
      sizeX /= 2;
    }
  }

  /**
   * Convert with too many resolutions for the input XY size.
   * The resolution count should automatically be reduced.
   */
  @Test
  public void testTooManyResolutions() throws Exception {
    int resolutionCount = 20;
    int expectedResolutionCount = 6;
    int sizeX = 8192;
    int sizeY = 8192;
    input = fake("sizeX", String.valueOf(sizeX),
      "sizeY", String.valueOf(sizeY));
    assertTool("--resolutions", String.valueOf(resolutionCount));

    ZarrGroup z =
        ZarrGroup.open(output.resolve("0").toString());
    List<Map<String, Object>> multiscales = (List<Map<String, Object>>)
            z.getAttributes().get("multiscales");

    Map<String, Object> multiscale = multiscales.get(0);
    List<Map<String, Object>> datasets =
              (List<Map<String, Object>>) multiscale.get("datasets");
    assertEquals(expectedResolutionCount, datasets.size());
    for (int i = 0; i < datasets.size(); i++) {
      String path = (String) datasets.get(i).get("path");
      ZarrArray series = z.openArray(path);
      assertArrayEquals(new int[] {1, 1, 1, sizeY, sizeX}, series.getShape());
      sizeY /= 2;
      sizeX /= 2;
    }
  }

  /**
   * Convert with the --chunk_depth option. Conversion should produce
   * chunk sizes matching the provided input
   *
   * @param xyzct array of dimensions to be used for the input file
   * @param dimOrder the dimensionOrder to be used for the input file
   */
  @ParameterizedTest
  @MethodSource("getDimensions")
  public void testChunkWriting(int[] xyzct, String dimOrder) throws Exception {
    int chunkDepth = 16;
    input = fake("sizeX", ""+xyzct[0]+"", "sizeY", ""+xyzct[1]+"",
        "sizeZ", ""+xyzct[2]+"", "sizeC", ""+xyzct[3]+"",
        "sizeT", ""+xyzct[4]+"", "dimOrder", dimOrder);
    assertTool("--chunk_depth", ""+chunkDepth+"");
    ZarrGroup z = ZarrGroup.open(output.resolve("0").toString());
    List<Map<String, Object>> multiscales = (List<Map<String, Object>>)
            z.getAttributes().get("multiscales");

    Map<String, Object> multiscale = multiscales.get(0);
    List<Map<String, Object>> datasets =
              (List<Map<String, Object>>) multiscale.get("datasets");

    for (int i = 0; i < datasets.size(); i++) {
      String path = (String) datasets.get(i).get("path");
      ZarrArray series = z.openArray(path);

      assertArrayEquals(new int[] {1, 1, chunkDepth, xyzct[0], xyzct[1]},
          series.getChunks());
      xyzct[0] /= 2;
      xyzct[1] /= 2;
    }
  }

  /**
   * Convert with the --chunk_depth option larger than sizeZ. Conversion
   * should produce chunk sizes matching the sizeZ
   */
  @Test
  public void testChunkSizeToBig() throws Exception {
    int sizeZ = 8;
    int chunkDepth = 16;
    int sizeX = 512;
    int sizeY = 512;
    input = fake("sizeX", ""+sizeX+"", "sizeY", ""+sizeY+"",
        "sizeZ", ""+sizeZ+"");
    assertTool("--chunk_depth", ""+chunkDepth+"");
    ZarrGroup z = ZarrGroup.open(output.resolve("0").toString());
    List<Map<String, Object>> multiscales = (List<Map<String, Object>>)
            z.getAttributes().get("multiscales");

    Map<String, Object> multiscale = multiscales.get(0);
    List<Map<String, Object>> datasets =
              (List<Map<String, Object>>) multiscale.get("datasets");

    for (int i = 0; i < datasets.size(); i++) {
      String path = (String) datasets.get(i).get("path");
      ZarrArray series = z.openArray(path);

      assertArrayEquals(new int[] {1, 1, sizeZ, sizeX, sizeY},
          series.getChunks());
      sizeX /= 2;
      sizeY /= 2;
    }
  }

  /**
<<<<<<< HEAD
   * @param root dataset root path
   * @param rowCount total rows the plate could contain
   * @param colCount total columns the plate could contain
   * @param validPaths map of row paths vs. list of column paths containing data
   * @param fieldCount number of fields per well
   * @param x image width
   * @param y image height
   */
=======
   * Convert an image to produce  a smallest resolution of dimensions 32x32.
   */
  @Test
  public void testMinSizeExact() throws Exception {
    input = fake();
    assertTool("--target-min-size", "32");

    ZarrGroup z = ZarrGroup.open(output.resolve("0").toString());
    List<Map<String, Object>> multiscales = (List<Map<String, Object>>)
            z.getAttributes().get("multiscales");

    Map<String, Object> multiscale = multiscales.get(0);
    List<Map<String, Object>> datasets =
              (List<Map<String, Object>>) multiscale.get("datasets");
    assertEquals(datasets.size(), 5);

    ZarrArray array = z.openArray("0");
    assertArrayEquals(new int[] {1, 1, 1, 512, 512}, array.getShape());
    array = z.openArray("4");
    assertArrayEquals(new int[] {1, 1, 1, 32, 32}, array.getShape());
  }

  /**
   * Convert an image to produce a smallest resolution of dimensions 16x16.
   */
  @Test
  public void testMinSizeThreshold() throws Exception {
    input = fake();
    assertTool("--target-min-size", "30");

    ZarrGroup z = ZarrGroup.open(output.resolve("0").toString());
    List<Map<String, Object>> multiscales = (List<Map<String, Object>>)
            z.getAttributes().get("multiscales");

    Map<String, Object> multiscale = multiscales.get(0);
    List<Map<String, Object>> datasets =
              (List<Map<String, Object>>) multiscale.get("datasets");
    assertEquals(datasets.size(), 6);

    ZarrArray array = z.openArray("0");
    assertArrayEquals(new int[] {1, 1, 1, 512, 512}, array.getShape());
    array = z.openArray("5");
    assertArrayEquals(new int[] {1, 1, 1, 16, 16}, array.getShape());
  }

  /**
   * Convert an image to produce a smallest resolution of dimensions 32x16.
   */
  @Test
  public void testMinSizeAsymmetricExact() throws Exception {
    input = fake("sizeX", "1024");
    assertTool("--target-min-size", "32");

    ZarrGroup z = ZarrGroup.open(output.resolve("0").toString());
    List<Map<String, Object>> multiscales = (List<Map<String, Object>>)
            z.getAttributes().get("multiscales");

    Map<String, Object> multiscale = multiscales.get(0);
    List<Map<String, Object>> datasets =
              (List<Map<String, Object>>) multiscale.get("datasets");
    assertEquals(datasets.size(), 6);

    ZarrArray array = z.openArray("0");
    assertArrayEquals(new int[] {1, 1, 1, 512, 1024}, array.getShape());
    array = z.openArray("5");
    assertArrayEquals(new int[] {1, 1, 1, 16, 32}, array.getShape());
  }

  /**
   * Convert an image to produce a smallest resolution of dimensions 8x16.
   */
  @Test
  public void testMinSizeAsymmetricThreshold() throws Exception {
    input = fake("sizeY", "1024");
    assertTool("--target-min-size", "30");

    ZarrGroup z = ZarrGroup.open(output.resolve("0").toString());
    List<Map<String, Object>> multiscales = (List<Map<String, Object>>)
            z.getAttributes().get("multiscales");

    Map<String, Object> multiscale = multiscales.get(0);
    List<Map<String, Object>> datasets =
              (List<Map<String, Object>>) multiscale.get("datasets");
    assertEquals(datasets.size(), 7);

    ZarrArray array = z.openArray("0");
    assertArrayEquals(new int[] {1, 1, 1, 1024, 512}, array.getShape());
    array = z.openArray("6");
    assertArrayEquals(new int[] {1, 1, 1, 16, 8}, array.getShape());
  }

>>>>>>> 37cde333
  private void checkPlateGroupLayout(Path root, int rowCount, int colCount,
    Map<String, List<String>> validPaths, int fieldCount, int x, int y)
    throws IOException
  {
    // check valid group layout
    // OME (OME-XML metadata) folder, .zattrs (Plate), .zgroup (Plate) and rows
    assertEquals(validPaths.size() + 3, Files.list(root).count());

    // for every row in the overall plate,
    // if there are any wells with data in the row, the row path must exist
    // if there are no wells with data in the row, the row path cannot exist
    for (int row=0; row<rowCount; row++) {
      String rowString = String.format("%s", 'A' + row);
      if (validPaths.containsKey(rowString)) {
        Path rowPath = root.resolve(rowString);
        // .zgroup (Row) and columns
        List<String> validColumns = validPaths.get(rowString);
        assertEquals(validColumns.size() + 1, Files.list(rowPath).count());

        // for every column in the overall plate,
        // if this row/column is a well with data, the column path must exist
        // otherwise, the column path cannot exist
        for (int col=0; col<colCount; col++) {
          String colString = Integer.toString(col + 1);
          if (validColumns.contains(colString)) {
            Path colPath = rowPath.resolve(colString);
            ZarrGroup colGroup = ZarrGroup.open(colPath);
            // .zattrs (Column/Image), .zgroup (Column/Image) and fields
            assertEquals(fieldCount + 2, Files.list(colPath).count());
            for (int field=0; field<fieldCount; field++) {
              // append resolution index
              ZarrArray series0 = colGroup.openArray(field + "/0");
              assertArrayEquals(new int[] {1, 1, 1, y, x}, series0.getShape());
              assertArrayEquals(new int[] {1, 1, 1, y, x}, series0.getChunks());
            }
          }
          else {
            assertFalse(rowPath.resolve(colString).toFile().exists());
          }
        }
      }
      else {
        assertFalse(root.resolve(rowString).toFile().exists());
      }
    }
  }

  private void checkWell(
      ZarrGroup wellGroup, int fieldCount, Integer acquisition)
          throws IOException
  {
    Map<String, Object> well =
        (Map<String, Object>) wellGroup.getAttributes().get("well");
    List<Map<String, Object>> images =
        (List<Map<String, Object>>) well.get("images");
    assertEquals(fieldCount, images.size());

    for (int i=0; i<fieldCount; i++) {
      Map<String, Object> field = images.get(i);
      assertEquals(field.get("path"), String.valueOf(i));
      if (acquisition == null) {
        assertFalse(field.containsKey("acquisition"));
      }
      else {
        assertEquals(acquisition, field.get("acquisition"));
      }
    }
  }

  private Path getTestFile(String resourceName) throws IOException {
    try {
      return Paths.get(this.getClass().getResource(resourceName).toURI());
    }
    catch (Exception e) {
      throw new IOException(e);
    }
  }

  private OME getOMEMetadata() throws Exception {
    Path xml = output.resolve("OME").resolve("METADATA.ome.xml");
    ServiceFactory sf = new ServiceFactory();
    OMEXMLService xmlService = sf.getInstance(OMEXMLService.class);
    return (OME) xmlService.createOMEXMLRoot(
      new String(Files.readAllBytes(xml), StandardCharsets.UTF_8));
  }
}<|MERGE_RESOLUTION|>--- conflicted
+++ resolved
@@ -893,25 +893,16 @@
   }
 
   /**
-<<<<<<< HEAD
    * Convert a plate with default options.
    * The output should be compliant with OME Zarr HCS.
    */
   @Test
   public void testHCSMetadataNoAcquisitions() throws Exception {
     input = getTestFile("A1-B1-only-no-acqs.xml");
-=======
-   * Plate defined with no linked images.
-   */
-  @Test
-  public void testEmptyPlate() throws Exception {
-    input = getTestFile("empty-plate.ome.xml");
->>>>>>> 37cde333
     assertTool();
 
     ZarrGroup z = ZarrGroup.open(output);
 
-<<<<<<< HEAD
     int rowCount = 8;
     int colCount = 12;
     int fieldCount = 1;
@@ -955,7 +946,20 @@
     }
 
     // check OME metadata
-=======
+    OME ome = getOMEMetadata();
+    assertEquals(1, ome.sizeOfPlateList());
+  }
+
+  /**
+   * Plate defined with no linked images.
+   */
+  @Test
+  public void testEmptyPlate() throws Exception {
+    input = getTestFile("empty-plate.ome.xml");
+    assertTool();
+
+    ZarrGroup z = ZarrGroup.open(output);
+
     // Check dimensions and block size for consistency
     // with non-HCS layout
     ZarrArray series0 = z.openArray("0/0");
@@ -963,7 +967,6 @@
     assertArrayEquals(new int[] {1, 1, 1, 4, 6}, series0.getChunks());
 
     // Check OME metadata to make sure the empty plate was preserved
->>>>>>> 37cde333
     OME ome = getOMEMetadata();
     assertEquals(1, ome.sizeOfPlateList());
   }
@@ -1366,7 +1369,98 @@
   }
 
   /**
-<<<<<<< HEAD
+   * Convert an image to produce  a smallest resolution of dimensions 32x32.
+   */
+  @Test
+  public void testMinSizeExact() throws Exception {
+    input = fake();
+    assertTool("--target-min-size", "32");
+
+    ZarrGroup z = ZarrGroup.open(output.resolve("0").toString());
+    List<Map<String, Object>> multiscales = (List<Map<String, Object>>)
+            z.getAttributes().get("multiscales");
+
+    Map<String, Object> multiscale = multiscales.get(0);
+    List<Map<String, Object>> datasets =
+              (List<Map<String, Object>>) multiscale.get("datasets");
+    assertEquals(datasets.size(), 5);
+
+    ZarrArray array = z.openArray("0");
+    assertArrayEquals(new int[] {1, 1, 1, 512, 512}, array.getShape());
+    array = z.openArray("4");
+    assertArrayEquals(new int[] {1, 1, 1, 32, 32}, array.getShape());
+  }
+
+  /**
+   * Convert an image to produce a smallest resolution of dimensions 16x16.
+   */
+  @Test
+  public void testMinSizeThreshold() throws Exception {
+    input = fake();
+    assertTool("--target-min-size", "30");
+
+    ZarrGroup z = ZarrGroup.open(output.resolve("0").toString());
+    List<Map<String, Object>> multiscales = (List<Map<String, Object>>)
+            z.getAttributes().get("multiscales");
+
+    Map<String, Object> multiscale = multiscales.get(0);
+    List<Map<String, Object>> datasets =
+              (List<Map<String, Object>>) multiscale.get("datasets");
+    assertEquals(datasets.size(), 6);
+
+    ZarrArray array = z.openArray("0");
+    assertArrayEquals(new int[] {1, 1, 1, 512, 512}, array.getShape());
+    array = z.openArray("5");
+    assertArrayEquals(new int[] {1, 1, 1, 16, 16}, array.getShape());
+  }
+
+  /**
+   * Convert an image to produce a smallest resolution of dimensions 32x16.
+   */
+  @Test
+  public void testMinSizeAsymmetricExact() throws Exception {
+    input = fake("sizeX", "1024");
+    assertTool("--target-min-size", "32");
+
+    ZarrGroup z = ZarrGroup.open(output.resolve("0").toString());
+    List<Map<String, Object>> multiscales = (List<Map<String, Object>>)
+            z.getAttributes().get("multiscales");
+
+    Map<String, Object> multiscale = multiscales.get(0);
+    List<Map<String, Object>> datasets =
+              (List<Map<String, Object>>) multiscale.get("datasets");
+    assertEquals(datasets.size(), 6);
+
+    ZarrArray array = z.openArray("0");
+    assertArrayEquals(new int[] {1, 1, 1, 512, 1024}, array.getShape());
+    array = z.openArray("5");
+    assertArrayEquals(new int[] {1, 1, 1, 16, 32}, array.getShape());
+  }
+
+  /**
+   * Convert an image to produce a smallest resolution of dimensions 8x16.
+   */
+  @Test
+  public void testMinSizeAsymmetricThreshold() throws Exception {
+    input = fake("sizeY", "1024");
+    assertTool("--target-min-size", "30");
+
+    ZarrGroup z = ZarrGroup.open(output.resolve("0").toString());
+    List<Map<String, Object>> multiscales = (List<Map<String, Object>>)
+            z.getAttributes().get("multiscales");
+
+    Map<String, Object> multiscale = multiscales.get(0);
+    List<Map<String, Object>> datasets =
+              (List<Map<String, Object>>) multiscale.get("datasets");
+    assertEquals(datasets.size(), 7);
+
+    ZarrArray array = z.openArray("0");
+    assertArrayEquals(new int[] {1, 1, 1, 1024, 512}, array.getShape());
+    array = z.openArray("6");
+    assertArrayEquals(new int[] {1, 1, 1, 16, 8}, array.getShape());
+  }
+
+  /**
    * @param root dataset root path
    * @param rowCount total rows the plate could contain
    * @param colCount total columns the plate could contain
@@ -1375,99 +1469,6 @@
    * @param x image width
    * @param y image height
    */
-=======
-   * Convert an image to produce  a smallest resolution of dimensions 32x32.
-   */
-  @Test
-  public void testMinSizeExact() throws Exception {
-    input = fake();
-    assertTool("--target-min-size", "32");
-
-    ZarrGroup z = ZarrGroup.open(output.resolve("0").toString());
-    List<Map<String, Object>> multiscales = (List<Map<String, Object>>)
-            z.getAttributes().get("multiscales");
-
-    Map<String, Object> multiscale = multiscales.get(0);
-    List<Map<String, Object>> datasets =
-              (List<Map<String, Object>>) multiscale.get("datasets");
-    assertEquals(datasets.size(), 5);
-
-    ZarrArray array = z.openArray("0");
-    assertArrayEquals(new int[] {1, 1, 1, 512, 512}, array.getShape());
-    array = z.openArray("4");
-    assertArrayEquals(new int[] {1, 1, 1, 32, 32}, array.getShape());
-  }
-
-  /**
-   * Convert an image to produce a smallest resolution of dimensions 16x16.
-   */
-  @Test
-  public void testMinSizeThreshold() throws Exception {
-    input = fake();
-    assertTool("--target-min-size", "30");
-
-    ZarrGroup z = ZarrGroup.open(output.resolve("0").toString());
-    List<Map<String, Object>> multiscales = (List<Map<String, Object>>)
-            z.getAttributes().get("multiscales");
-
-    Map<String, Object> multiscale = multiscales.get(0);
-    List<Map<String, Object>> datasets =
-              (List<Map<String, Object>>) multiscale.get("datasets");
-    assertEquals(datasets.size(), 6);
-
-    ZarrArray array = z.openArray("0");
-    assertArrayEquals(new int[] {1, 1, 1, 512, 512}, array.getShape());
-    array = z.openArray("5");
-    assertArrayEquals(new int[] {1, 1, 1, 16, 16}, array.getShape());
-  }
-
-  /**
-   * Convert an image to produce a smallest resolution of dimensions 32x16.
-   */
-  @Test
-  public void testMinSizeAsymmetricExact() throws Exception {
-    input = fake("sizeX", "1024");
-    assertTool("--target-min-size", "32");
-
-    ZarrGroup z = ZarrGroup.open(output.resolve("0").toString());
-    List<Map<String, Object>> multiscales = (List<Map<String, Object>>)
-            z.getAttributes().get("multiscales");
-
-    Map<String, Object> multiscale = multiscales.get(0);
-    List<Map<String, Object>> datasets =
-              (List<Map<String, Object>>) multiscale.get("datasets");
-    assertEquals(datasets.size(), 6);
-
-    ZarrArray array = z.openArray("0");
-    assertArrayEquals(new int[] {1, 1, 1, 512, 1024}, array.getShape());
-    array = z.openArray("5");
-    assertArrayEquals(new int[] {1, 1, 1, 16, 32}, array.getShape());
-  }
-
-  /**
-   * Convert an image to produce a smallest resolution of dimensions 8x16.
-   */
-  @Test
-  public void testMinSizeAsymmetricThreshold() throws Exception {
-    input = fake("sizeY", "1024");
-    assertTool("--target-min-size", "30");
-
-    ZarrGroup z = ZarrGroup.open(output.resolve("0").toString());
-    List<Map<String, Object>> multiscales = (List<Map<String, Object>>)
-            z.getAttributes().get("multiscales");
-
-    Map<String, Object> multiscale = multiscales.get(0);
-    List<Map<String, Object>> datasets =
-              (List<Map<String, Object>>) multiscale.get("datasets");
-    assertEquals(datasets.size(), 7);
-
-    ZarrArray array = z.openArray("0");
-    assertArrayEquals(new int[] {1, 1, 1, 1024, 512}, array.getShape());
-    array = z.openArray("6");
-    assertArrayEquals(new int[] {1, 1, 1, 16, 8}, array.getShape());
-  }
-
->>>>>>> 37cde333
   private void checkPlateGroupLayout(Path root, int rowCount, int colCount,
     Map<String, List<String>> validPaths, int fieldCount, int x, int y)
     throws IOException

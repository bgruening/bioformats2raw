/**
 * Copyright (c) 2019 Glencoe Software, Inc. All rights reserved.
 *
 * This software is distributed under the terms described by the LICENSE.txt
 * file you can find at the root of the distribution bundle.  If the file is
 * missing please request a copy by contacting info@glencoesoftware.com
 */
package com.glencoesoftware.bioformats2raw;

import java.io.File;
import java.io.IOException;
import java.io.ByteArrayOutputStream;
import java.net.URI;
import java.nio.ByteBuffer;
import java.nio.ByteOrder;
import java.nio.file.FileSystem;
import java.nio.file.FileSystems;
import java.nio.file.Files;
import java.nio.file.Path;
import java.nio.file.Paths;
import java.util.ArrayList;
import java.util.Collections;
import java.util.Comparator;
import java.util.HashMap;
import java.util.List;
import java.util.Map;
import java.util.Optional;
import java.util.concurrent.ArrayBlockingQueue;
import java.util.concurrent.BlockingQueue;
import java.util.concurrent.Callable;
import java.util.concurrent.CompletableFuture;
import java.util.concurrent.CompletionException;
import java.util.concurrent.ExecutorService;
import java.util.concurrent.ThreadPoolExecutor;
import java.util.concurrent.TimeUnit;
import java.util.concurrent.atomic.AtomicInteger;
import java.util.stream.IntStream;

import loci.common.Constants;
import loci.common.DataTools;
import loci.common.image.IImageScaler;
import loci.common.image.SimpleImageScaler;
import loci.common.services.DependencyException;
import loci.common.services.ServiceException;
import loci.common.services.ServiceFactory;
import loci.formats.ChannelSeparator;
import loci.formats.ClassList;
import loci.formats.FormatException;
import loci.formats.FormatTools;
import loci.formats.IFormatReader;
import loci.formats.ImageReader;
import loci.formats.Memoizer;
import loci.formats.MissingLibraryException;
import loci.formats.in.DynamicMetadataOptions;
import loci.formats.meta.IMetadata;
import loci.formats.ome.OMEXMLMetadata;
import loci.formats.services.OMEXMLService;
import loci.formats.services.OMEXMLServiceImpl;
import ome.xml.meta.OMEXMLMetadataRoot;
import ome.xml.model.enums.DimensionOrder;
import ome.xml.model.enums.EnumerationException;
import ome.xml.model.enums.PixelType;
import ome.xml.model.primitives.PositiveInteger;

import org.perf4j.slf4j.Slf4JStopWatch;
import org.slf4j.Logger;
import org.slf4j.LoggerFactory;

import com.bc.zarr.ArrayParams;
import com.bc.zarr.CompressorFactory;
import com.bc.zarr.DataType;
import com.bc.zarr.ZarrArray;
import com.bc.zarr.ZarrGroup;
import com.glencoesoftware.bioformats2raw.MiraxReader.TilePointer;
import com.google.common.cache.Cache;
import com.google.common.cache.CacheBuilder;
import com.univocity.parsers.csv.CsvParser;
import com.univocity.parsers.csv.CsvParserSettings;

import ch.qos.logback.classic.Level;
import me.tongfei.progressbar.DelegatingProgressBarConsumer;
import me.tongfei.progressbar.ProgressBar;
import me.tongfei.progressbar.ProgressBarBuilder;
import picocli.CommandLine;
import picocli.CommandLine.Option;
import picocli.CommandLine.Parameters;
import ucar.ma2.InvalidRangeException;

/**
 * Command line tool for converting whole slide imaging files to Zarr.
 */
public class Converter implements Callable<Void> {

  private static final Logger LOGGER = LoggerFactory.getLogger(Converter.class);

  /**
   * Relative path to OME-XML metadata file.
   */
  private static final String METADATA_FILE = "METADATA.ome.xml";

  /**
   * Minimum size of the largest XY dimension in the smallest resolution,
   * when calculating the number of resolutions to generate.
   */
  private static final int MIN_SIZE = 256;

  /** Scaling factor in X and Y between any two consecutive resolutions. */
  private static final int PYRAMID_SCALE = 2;

  /** Version of the bioformats2raw layout. */
  public static final Integer LAYOUT = 3;

  @Parameters(
    index = "0",
    arity = "1",
    description = "file to convert"
  )
  private volatile Path inputPath;

  @Parameters(
    index = "1",
    arity = "1",
    description = "path to the output pyramid directory. " +
      "The given path can also be a URI (containing ://) " +
      "which will activate **experimental** support for " +
      "Filesystems. For example, if the output path given " +
      "is 's3://my-bucket/some-path' *and* you have an "+
      "S3FileSystem implementation in your classpath, then " +
      "all files will be written to S3."
  )
  private volatile String outputLocation;

  @Option(
    names = "--output-options",
    split = "\\|",
    description = "|-separated list of key-value pairs " +
      "to be used as an additional argument to Filesystem " +
      "implementations if used. For example, " +
      "--output-options=s3fs_path_style_access=true|... " +
      "might be useful for connecting to minio."
  )
  private Map<String, String> outputOptions;

  @Option(
    names = {"-r", "--resolutions"},
    description = "Number of pyramid resolutions to generate"
  )
  private volatile Integer pyramidResolutions;

  @Option(
    names = {"-s", "--series"},
    arity = "0..1",
    split = ",",
    description = "Comma-separated list of series indexes to convert"
  )
  private volatile List<Integer> seriesList = new ArrayList<Integer>();

  @Option(
    names = {"-w", "--tile_width"},
    description = "Maximum tile width to read (default: ${DEFAULT-VALUE})"
  )
  private volatile int tileWidth = 1024;

  @Option(
    names = {"-h", "--tile_height"},
    description = "Maximum tile height to read (default: ${DEFAULT-VALUE})"
  )
  private volatile int tileHeight = 1024;

  @Option(
    names = {"-z", "--chunk_depth"},
    description = "Maximum chunk depth to read (default: ${DEFAULT-VALUE}) "
  )
  private volatile int chunkDepth = 1;

  @Option(
    names = {"--log-level", "--debug"},
    arity = "0..1",
    description = "Change logging level; valid values are " +
      "OFF, ERROR, WARN, INFO, DEBUG, TRACE and ALL. " +
      "(default: ${DEFAULT-VALUE})",
    fallbackValue = "DEBUG"
  )
  private volatile String logLevel = "WARN";

  @Option(
    names = {"-p", "--progress"},
    description = "Print progress bars during conversion",
    help = true
  )
  private volatile boolean progressBars = false;

  @Option(
    names = "--version",
    description = "Print version information and exit",
    help = true
  )
  private volatile boolean printVersion = false;

  @Option(
    names = "--max_workers",
    description = "Maximum number of workers (default: ${DEFAULT-VALUE})"
  )
  // cap the default worker count at 4, to prevent problems with
  // large images that are not tiled
  private volatile int maxWorkers =
      (int) Math.min(4, Runtime.getRuntime().availableProcessors());

  @Option(
    names = "--max_cached_tiles",
    description =
      "Maximum number of tiles that will be cached across all "
      + "workers (default: ${DEFAULT-VALUE})"
  )
  private volatile int maxCachedTiles = 64;

  @Option(
          names = {"-c", "--compression"},
          description = "Compression type for Zarr " +
                  "(${COMPLETION-CANDIDATES}; default: ${DEFAULT-VALUE})"
  )
  private volatile ZarrCompression compressionType =
          ZarrCompression.blosc;

  @Option(
          names = {"--compression-properties"},
          description = "Properties for the chosen compression (see " +
            "https://jzarr.readthedocs.io/en/latest/tutorial.html#compressors" +
            " )"
  )
  private volatile Map<String, Object> compressionProperties =
    new HashMap<String, Object>();;

  @Option(
          names = "--extra-readers",
          arity = "0..1",
          split = ",",
          description = "Separate set of readers to include; " +
                  "(default: ${DEFAULT-VALUE})"
  )
  private volatile Class<?>[] extraReaders = new Class[] {
    PyramidTiffReader.class, MiraxReader.class, BioTekReader.class
  };

  @Option(
          names = "--no-nested", negatable=true,
          description = "Whether to use '/' as the chunk path seprator " +
                  "(true by default)"
  )
  private volatile boolean nested = true;

  @Option(
          names = "--pyramid-name",
          description = "Name of pyramid (default: ${DEFAULT-VALUE}) " +
                  "[Can break compatibility with raw2ometiff]"
  )
  private volatile String pyramidName = null;

  @Option(
          names = "--scale-format-string",
          description = "Format string for scale paths; the first two " +
                  "arguments will always be series and resolution followed " +
                  "by any additional arguments brought in from " +
                  "`--additional-scale-format-string-args` " +
                  "[Can break compatibility with raw2ometiff] " +
                  "(default: ${DEFAULT-VALUE})"
  )
  private volatile String scaleFormatString = "%d/%d";

  @Option(
          names = "--additional-scale-format-string-args",
          description = "Additional format string argument CSV file (without " +
                  "header row).  Arguments will be added to the end of the " +
                  "scale format string mapping the at the corresponding CSV " +
                  "row index.  It is expected that the CSV file contain " +
                  "exactly the same number of rows as the input file has " +
                  "series"
  )
  private volatile Path additionalScaleFormatStringArgsCsv;

  /** Additional scale format string arguments after parsing. */
  private volatile List<String[]> additionalScaleFormatStringArgs;

  @Option(
          names = "--dimension-order",
          description = "Override the input file dimension order in the " +
                  "output file [Can break compatibility with raw2ometiff] " +
                  "(${COMPLETION-CANDIDATES})",
          converter = DimensionOrderConverter.class,
          defaultValue = "XYZCT"
  )
  private volatile DimensionOrder dimensionOrder;

  @Option(
          names = "--memo-directory",
          description = "Directory used to store .bfmemo cache files"
  )
  private volatile File memoDirectory;

  @Option(
          names = "--pixel-type",
          description = "Pixel type to write if input data is " +
                  " float or double (${COMPLETION-CANDIDATES})"
  )
  private PixelType outputPixelType;

  @Option(
          names = "--downsample-type",
          description = "Tile downsampling algorithm (${COMPLETION-CANDIDATES})"
  )
  private volatile Downsampling downsampling = Downsampling.SIMPLE;

  @Option(
          names = "--overwrite",
          description = "Overwrite the output directory if it exists"
  )
  private volatile boolean overwrite = false;

  @Option(
          names = "--fill-value",
          description = "Default value to fill in for missing tiles (0-255)" +
                        " (currently .mrxs only)"
  )
  private volatile Short fillValue = null;

  @Option(
          arity = "0..1",
          names = "--options",
          split = ",",
          description =
            "Reader-specific options, in format key=value[,key2=value2]"
  )
  private volatile List<String> readerOptions = new ArrayList<String>();

  @Option(
          names = "--no-hcs",
          description = "Turn off HCS writing"
  )
  private volatile boolean noHCS = false;

  @Option(
          names = "--no-ome-meta-export",
          description = "Turn off OME metadata exporting " +
                        "[Will break compatibility with raw2ometiff]"
  )
  private volatile boolean noOMEMeta = false;

  @Option(
          names = "--no-root-group",
          description = "Turn off creation of root group and corresponding " +
                        "metadata [Will break compatibility with raw2ometiff]"

  )
  private volatile boolean noRootGroup = false;

  @Option(
      names = "--use-existing-resolutions",
      description = "Use existing sub resolutions from original input format" +
          "[Will break compatibility with raw2ometiff]"

  )
  private volatile boolean reuseExistingResolutions = false;

  @Option(
      names = "--target-min-size",
      description = "Specifies the desired size for the largest XY dimension " +
          "of the smallest resolution, when calculating the number " +
          "of resolutions generate. If the target size cannot be matched " +
          "exactly, the largest XY dimension of the smallest resolution " +
          "should be smaller than the target size."
  )
  private volatile int minSize = MIN_SIZE;


  /** Scaling implementation that will be used during downsampling. */
  private volatile IImageScaler scaler = new SimpleImageScaler();

  /**
   * Set of readers that can be used concurrently, size will be equal to
   * {@link #maxWorkers}.
   */
  private volatile BlockingQueue<IFormatReader> readers;

  /**
   * Bounded task queue limiting the number of in flight conversion operations
   * happening in parallel.  Size will be equal to {@link #maxWorkers}.
   */
  private volatile BlockingQueue<Runnable> queue;

  private volatile ExecutorService executor;

  /**
   * The source file's pixel type.  Retrieved from
   * {@link IFormatReader#getPixelType()}.
   */
  private volatile int pixelType;

  /** Total number of tiles at the current resolution during processing. */
  private volatile int tileCount;

  /** Current number of tiles processed at the current resolution. */
  private volatile AtomicInteger nTile;

  private List<HCSIndex> hcsIndexes = new ArrayList<HCSIndex>();

  /** Calculated from outputLocation. */
  private volatile Path outputPath;

  @Override
  public Void call() throws Exception {
    if (printVersion) {
      String version = Optional.ofNullable(
        this.getClass().getPackage().getImplementationVersion()
        ).orElse("development");
      System.out.println("Version = " + version);
      System.out.println("Bio-Formats version = " + FormatTools.VERSION);
      return null;
    }

    if (fillValue != null && (fillValue < 0 || fillValue > 255)) {
      throw new IllegalArgumentException("Invalid fill value: " + fillValue);
    }

    OpenCVTools.loadOpenCV();

    ch.qos.logback.classic.Logger root = (ch.qos.logback.classic.Logger)
        LoggerFactory.getLogger(Logger.ROOT_LOGGER_NAME);
    root.setLevel(Level.toLevel(logLevel));

    if (outputLocation.contains("://")) {

      LOGGER.info("*** experimental remote filesystem support ***");

      URI uri = URI.create(outputLocation);
      URI endpoint = new URI(uri.getScheme(), uri.getUserInfo(), uri.getHost(),
              uri.getPort(), "", "", "");
      String path = uri.getRawPath().substring(1); // drop initial "/"
      int first = path.indexOf("/");
      String bucket = "/" + path.substring(0, first);
      String rest = path.substring(first + 1);

      LOGGER.debug("endpoint: {}", endpoint);
      LOGGER.debug("bucket: {}", bucket);
      LOGGER.debug("path: {}", rest);
      LOGGER.debug("opts: {}", outputOptions);

      FileSystem fs = FileSystems.newFileSystem(endpoint, outputOptions);
      outputPath = fs.getPath(bucket, rest);
      if (Files.exists(outputPath)) {
        if (overwrite) {
          LOGGER.warn("overwriting on remote filesystem not yet supported");
        }
        throw new IllegalArgumentException(
                "Output path " + outputPath + " already exists.");
      }
    }
    else {
      outputPath = Paths.get(outputLocation);

      if (Files.exists(outputPath)) {
        if (!overwrite) {
          throw new IllegalArgumentException(
                  "Output path " + outputPath + " already exists");
        }
        LOGGER.warn("Overwriting output path {}", outputPath);
        Files.walk(outputPath)
                .sorted(Comparator.reverseOrder())
                .map(Path::toFile)
                .forEach(File::delete);
      }
    }

    readers = new ArrayBlockingQueue<IFormatReader>(maxWorkers);
    queue = new LimitedQueue<Runnable>(maxWorkers);
    executor = new ThreadPoolExecutor(
      maxWorkers, maxWorkers, 0L, TimeUnit.MILLISECONDS, queue);
    convert();
    return null;
  }

  /**
   * Perform the pyramid conversion according to the specified
   * command line arguments.
   *
   * @throws FormatException
   * @throws IOException
   * @throws InterruptedException
   * @throws EnumerationException
   */
  public void convert()
      throws FormatException, IOException, InterruptedException,
             EnumerationException
  {
    checkOutputPaths();

    Cache<TilePointer, byte[]> tileCache = CacheBuilder.newBuilder()
        .maximumSize(maxCachedTiles)
        .build();

    // First find which reader class we need
    Class<?> readerClass = getBaseReaderClass();

    if (!readerClass.equals(MiraxReader.class) && fillValue != null) {
      throw new IllegalArgumentException(
        "--fill-value not yet supported for " + readerClass);
    }

    // Now with our found type instantiate our queue of readers for use
    // during conversion
    for (int i=0; i < maxWorkers; i++) {
      IFormatReader reader;
      Memoizer memoizer;
      try {
        reader = (IFormatReader) readerClass.getConstructor().newInstance();
        if (fillValue != null && reader instanceof MiraxReader) {
          ((MiraxReader) reader).setFillValue(fillValue.byteValue());
        }
        if (memoDirectory == null) {
          memoizer = new Memoizer(reader);
        }
        else {
          memoizer = new Memoizer(
            reader, Memoizer.DEFAULT_MINIMUM_ELAPSED, memoDirectory);
        }
      }
      catch (Exception e) {
        LOGGER.error("Failed to instantiate reader: {}", readerClass, e);
        return;
      }

      if (readerOptions.size() > 0) {
        DynamicMetadataOptions options = new DynamicMetadataOptions();
        for (String option : readerOptions) {
          String[] pair = option.split("=");
          if (pair.length == 2) {
            options.set(pair[0], pair[1]);
          }
        }
        memoizer.setMetadataOptions(options);
      }

      memoizer.setOriginalMetadataPopulated(!noOMEMeta);
      memoizer.setFlattenedResolutions(false);
      memoizer.setMetadataFiltered(true);
      memoizer.setMetadataStore(createMetadata());
      ChannelSeparator separator = new ChannelSeparator(memoizer);
      separator.setId(inputPath.toString());
      separator.setResolution(0);
      if (reader instanceof MiraxReader) {
        ((MiraxReader) reader).setTileCache(tileCache);
      }
      readers.add(separator);
    }

    // Finally, perform conversion on all series
    try {
      IFormatReader v = readers.take();
      IMetadata meta = null;
      try {
        meta = (IMetadata) v.getMetadataStore();
        ((OMEXMLMetadata) meta).resolveReferences();

        if (!noHCS) {
          noHCS = meta.getPlateCount() == 0;
        }
        else {
          ((OMEXMLMetadata) meta).resolveReferences();
          OMEXMLMetadataRoot root = (OMEXMLMetadataRoot) meta.getRoot();
          for (int i=0; i<meta.getPlateCount(); i++) {
            root.removePlate(root.getPlate(0));
          }
          meta.setRoot(root);
        }

        if (seriesList.size() > 0) {
          ((OMEXMLMetadata) meta).resolveReferences();
          OMEXMLMetadataRoot root = (OMEXMLMetadataRoot) meta.getRoot();
          int toRemove = meta.getImageCount();

          for (Integer index : seriesList) {
            if (index >= 0 && index < toRemove) {
              root.addImage(root.getImage(index));
            }
          }

          for (int i=0; i<toRemove; i++) {
            root.removeImage(root.getImage(0));
          }
          meta.setRoot(root);
        }
        else {
          for (int i=0; i<meta.getImageCount(); i++) {
            seriesList.add(i);
          }
        }

        for (int s=0; s<meta.getImageCount(); s++) {
          meta.setPixelsBigEndian(true, s);

          if (dimensionOrder != null) {
            meta.setPixelsDimensionOrder(dimensionOrder, s);
          }

          PixelType type = meta.getPixelsType(s);
          int bfType =
            getRealType(FormatTools.pixelTypeFromString(type.getValue()));
          String realType = FormatTools.getPixelTypeString(bfType);
          if (!type.getValue().equals(realType)) {
            meta.setPixelsType(PixelType.fromString(realType), s);
            meta.setPixelsSignificantBits(new PositiveInteger(
              FormatTools.getBytesPerPixel(bfType) * 8), s);
          }

          if (!noHCS) {
            HCSIndex index = new HCSIndex(meta, s);
            hcsIndexes.add(index);
          }
        }

        if (!noOMEMeta) {
          String xml = getService().getOMEXML(meta);

          // write the original OME-XML to a file
          Path metadataPath = getRootPath().resolve("OME");
          if (!Files.exists(metadataPath)) {
            Files.createDirectories(metadataPath);
          }
          Path omexmlFile = metadataPath.resolve(METADATA_FILE);
          Files.write(omexmlFile, xml.getBytes(Constants.ENCODING));
        }
      }
      catch (ServiceException se) {
        LOGGER.error("Could not retrieve OME-XML", se);
        return;
      }
      finally {
        readers.put(v);
      }

      if (!noHCS) {
        scaleFormatString = "%d/%d/%d/%d";
      }

      for (Integer index : seriesList) {
        try {
          write(index);
        }
        catch (Throwable t) {
          LOGGER.error("Error while writing series {}", index, t);
          unwrapException(t);
          return;
        }
      }

      if (meta != null) {
        saveHCSMetadata(meta);
      }
    }
    finally {
      // Shut down first, tasks may still be running
      executor.shutdown();
      executor.awaitTermination(Long.MAX_VALUE, TimeUnit.NANOSECONDS);
      readers.forEach((v) -> {
        try {
          v.close();
        }
        catch (IOException e) {
          LOGGER.error("Exception while closing reader", e);
        }
      });
    }
  }

  /**
   * Convert the data specified by the given initialized reader to
   * an intermediate form.
   *
   * @param series the reader series index to be converted
   * @throws FormatException
   * @throws IOException
   * @throws InterruptedException
   * @throws EnumerationException
   */
  public void write(int series)
    throws FormatException, IOException, InterruptedException,
           EnumerationException
  {
    readers.forEach((reader) -> {
      reader.setSeries(series);
    });
    saveResolutions(series);
  }

  /**
   * Get the root path of the dataset, which will contain Zarr and OME-XML.
   * By default, this is the specified output directory.
   * If "--pyramid-name" was used, then this will be the pyramid name
   * as a subdirectory of the output directory.
   *
   * @return directory into which Zarr and OME-XML data is written
   */
  private Path getRootPath() {
    if (pyramidName == null) {
      return outputPath;
    }
    return outputPath.resolve(pyramidName);
  }

  /**
   * Retrieves the scaled format string arguments, adding additional ones
   * from a provided CSV file.
   * @param series current series to be prepended to the argument list
   * @param resolution current resolution to be prepended to the argument list
   * @return Array of arguments to be used in format string application.  Order
   * will be <code>[series, resolution, &lt;additionalArgs&gt;...]</code> where
   * <code>additionalArgs</code> is sourced from an optionally provided CSV
   * file.
   */
  private Object[] getScaleFormatStringArgs(
      Integer series, Integer resolution)
  {
    List<Object> args = new ArrayList<Object>();
    if (!noHCS) {
      HCSIndex index = hcsIndexes.get(series);
      args.add(index.getWellRowIndex());
      args.add(index.getWellColumnIndex());
      args.add(index.getFieldIndex());
      args.add(resolution);
    }
    else {
      // if a single series is written,
      // the output series index should always be 0
      args.add(seriesList.indexOf(series));
      args.add(resolution);
      if (additionalScaleFormatStringArgs != null) {
        String[] row = additionalScaleFormatStringArgs.get(series);
        for (String arg : row) {
          args.add(arg);
        }
      }
    }
    return args.toArray();
  }

  /**
   * Return the number of bytes per pixel for a JZarr data type.
   * @param dataType type to return number of bytes per pixel for
   * @return See above.
   */
  public static int bytesPerPixel(DataType dataType) {
    switch (dataType) {
      case i1:
      case u1:
        return 1;
      case i2:
      case u2:
        return 2;
      case i4:
      case u4:
      case f4:
        return 4;
      case f8:
        return 8;
      default:
        throw new IllegalArgumentException(
            "Unsupported data type: " + dataType);
    }
  }

  /**
   * Read tile as bytes from typed Zarr array.
   * @param zArray Zarr array to read from
   * @param shape array describing the number of elements in each dimension to
   * be read
   * @param offset array describing the offset in each dimension at which to
   * begin reading
   * @return tile data as bytes of size <code>shape * bytesPerPixel</code>
   * read from <code>offset</code>.
   * @throws IOException
   * @throws InvalidRangeException
   */
  public static byte[] readAsBytes(ZarrArray zArray, int[] shape, int[] offset)
      throws IOException, InvalidRangeException
  {
    DataType dataType = zArray.getDataType();
    int bytesPerPixel = bytesPerPixel(dataType);
    int size = IntStream.of(shape).reduce((a, b) -> a * b).orElse(0);
    byte[] tileAsBytes = new byte[size * bytesPerPixel];
    ByteBuffer tileAsByteBuffer = ByteBuffer.wrap(tileAsBytes);
    switch (dataType) {
      case i1:
      case u1: {
        zArray.read(tileAsBytes, shape, offset);
        break;
      }
      case i2:
      case u2: {
        short[] tileAsShorts = new short[size];
        zArray.read(tileAsShorts, shape, offset);
        tileAsByteBuffer.asShortBuffer().put(tileAsShorts);
        break;
      }
      case i4:
      case u4: {
        int[] tileAsInts = new int[size];
        zArray.read(tileAsInts, shape, offset);
        tileAsByteBuffer.asIntBuffer().put(tileAsInts);
        break;
      }
      case f4: {
        float[] tileAsFloats = new float[size];
        zArray.read(tileAsFloats, shape, offset);
        tileAsByteBuffer.asFloatBuffer().put(tileAsFloats);
        break;
      }
      case f8: {
        double[] tileAsDoubles = new double[size];
        zArray.read(tileAsDoubles, shape, offset);
        tileAsByteBuffer.asDoubleBuffer().put(tileAsDoubles);
        break;
      }
      default:
        throw new IllegalArgumentException(
            "Unsupported data type: " + dataType);
    }
    return tileAsBytes;
  }

  /**
   * Write tile as bytes to typed Zarr array.
   * @param zArray Zarr array to write to
   * @param shape array describing the number of elements in each dimension to
   * be written
   * @param offset array describing the offset in each dimension at which to
   * begin writing
   * @param tile data as bytes of size <code>shape * bytesPerPixel</code> to be
   * written at <code>offset</code>
   * @throws IOException
   * @throws InvalidRangeException
   */
  private static void writeBytes(
      ZarrArray zArray, int[] shape, int[] offset, ByteBuffer tile)
          throws IOException, InvalidRangeException
  {
    int size = IntStream.of(shape).reduce((a, b) -> a * b).orElse(0);
    DataType dataType = zArray.getDataType();
    Slf4JStopWatch t1 = stopWatch();
    try {
      switch (dataType) {
        case i1:
        case u1: {
          zArray.write(tile.array(), shape, offset);
          break;
        }
        case i2:
        case u2: {
          short[] tileAsShorts = new short[size];
          tile.asShortBuffer().get(tileAsShorts);
          zArray.write(tileAsShorts, shape, offset);
          break;
        }
        case i4:
        case u4: {
          int[] tileAsInts = new int[size];
          tile.asIntBuffer().get(tileAsInts);
          zArray.write(tileAsInts, shape, offset);
          break;
        }
        case f4: {
          float[] tileAsFloats = new float[size];
          tile.asFloatBuffer().get(tileAsFloats);
          zArray.write(tileAsFloats, shape, offset);
          break;
        }
        case f8: {
          double[] tileAsDoubles = new double[size];
          tile.asDoubleBuffer().put(tileAsDoubles);
          zArray.write(tileAsDoubles, shape, offset);
          break;
        }
        default:
          throw new IllegalArgumentException(
              "Unsupported data type: " + dataType);
      }
    }
    finally {
      t1.stop("writeBytes");
    }
  }

  private byte[] getTileDownsampled(
      int series, int resolution, int plane, int xx, int yy,
      int width, int height)
          throws FormatException, IOException, InterruptedException,
                 EnumerationException, InvalidRangeException
  {
    final String pathName =
        String.format(scaleFormatString,
            getScaleFormatStringArgs(series, resolution - 1));
    final ZarrArray zarr = ZarrArray.open(getRootPath().resolve(pathName));
    int[] dimensions = zarr.getShape();
    int[] blockSizes = zarr.getChunks();
    int activeTileWidth = blockSizes[blockSizes.length - 1];
    int activeTileHeight = blockSizes[blockSizes.length - 2];

    // Upscale our base X and Y offsets, and sizes to the previous resolution
    // based on the pyramid scaling factor
    xx *= PYRAMID_SCALE;
    yy *= PYRAMID_SCALE;
    width = (int) Math.min(
        activeTileWidth * PYRAMID_SCALE,
        dimensions[dimensions.length - 1] - xx);
    height = (int) Math.min(
        activeTileHeight * PYRAMID_SCALE,
        dimensions[dimensions.length - 2] - yy);

    IFormatReader reader = readers.take();
    int[] offset;
    try {
      offset = getOffset(reader, xx, yy, plane);
    }
    finally {
      readers.put(reader);
    }

    int bytesPerPixel = FormatTools.getBytesPerPixel(pixelType);
    int[] shape = new int[] {1, 1, 1, height, width};
    byte[] tileAsBytes = readAsBytes(zarr, shape, offset);

    if (downsampling == Downsampling.SIMPLE) {
      return scaler.downsample(tileAsBytes, width, height,
        PYRAMID_SCALE, bytesPerPixel, false,
        FormatTools.isFloatingPoint(pixelType),
        1, false);
    }

    return OpenCVTools.downsample(
      tileAsBytes, pixelType, width, height, PYRAMID_SCALE, downsampling);
  }

  private byte[] getTile(
      int series, int resolution, int plane, int xx, int yy,
      int width, int height)
          throws FormatException, IOException, InterruptedException,
                 EnumerationException, InvalidRangeException
  {
    IFormatReader reader = readers.take();
    try {
      if (reader.getResolutionCount() > 1 && reuseExistingResolutions) {
        reader.setResolution(resolution);
        return reader.openBytes(plane, xx, yy, width, height);
      }
    }
    finally {
      readers.put(reader);
    }
    if (resolution == 0) {
      reader = readers.take();
      try {
        return changePixelType(
          reader.openBytes(plane, xx, yy, width, height),
          reader.getPixelType(), reader.isLittleEndian());
      }
      finally {
        readers.put(reader);
      }
    }
    else {
      Slf4JStopWatch t0 = new Slf4JStopWatch("getTileDownsampled");
      try {
        return getTileDownsampled(
            series, resolution, plane, xx, yy, width, height);
      }
      finally {
        t0.stop();
      }
    }
  }

  /**
   * Retrieve the dimensions based on either the configured or input file
   * dimension order at the current resolution.
   * @param reader initialized reader for the input file
   * @param scaledWidth size of the X dimension at the current resolution
   * @param scaledHeight size of the Y dimension at the current resolution
   * @param scaledDepth size of the Z dimension at the current resolution
   * @return dimension array ready for use with Zarr
   * @throws EnumerationException
   */
  private int[] getDimensions(
    IFormatReader reader, int scaledWidth, int scaledHeight, int scaledDepth)
      throws EnumerationException
  {
    int sizeZ = reader.getSizeZ();
    int sizeC = reader.getSizeC();
    int sizeT = reader.getSizeT();
    String o = new StringBuilder(
        dimensionOrder != null? dimensionOrder.toString()
        : reader.getDimensionOrder()).reverse().toString();
    int[] dimensions = new int[] {0, 0, scaledDepth, scaledHeight, scaledWidth};
    dimensions[o.indexOf("Z")] = sizeZ;
    dimensions[o.indexOf("C")] = sizeC;
    dimensions[o.indexOf("T")] = sizeT;
    return dimensions;
  }

  /**
   * Retrieve the offset based on either the configured or input file
   * dimension order at the current resolution.
   * @param reader initialized reader for the input file
   * @param x X position at the current resolution
   * @param y Y position at the current resolution
   * @param plane current plane being operated upon
   * @return offsets array ready to use
   * @throws EnumerationException
   */
  private int[] getOffset(
    IFormatReader reader, int x, int y, int plane) throws EnumerationException
  {
    String o = new StringBuilder(
        dimensionOrder != null? dimensionOrder.toString()
        : reader.getDimensionOrder()).reverse().toString();
    int[] zct = reader.getZCTCoords(plane);
    int[] offset = new int[] {0, 0, 0, y, x};
    offset[o.indexOf("Z")] = zct[0];
    offset[o.indexOf("C")] = zct[1];
    offset[o.indexOf("T")] = zct[2];
    return offset;
  }

  private void processChunk(int series, int resolution, int plane,
      int[] offset, int[] shape)
        throws EnumerationException, FormatException, IOException,
          InterruptedException, InvalidRangeException
  {
    String pathName =
        String.format(scaleFormatString,
            getScaleFormatStringArgs(series, resolution));
    final ZarrArray zarr = ZarrArray.open(getRootPath().resolve(pathName));
    IFormatReader reader = readers.take();
    boolean littleEndian = reader.isLittleEndian();
    int bpp = FormatTools.getBytesPerPixel(reader.getPixelType());
    int[] zct;
    ByteArrayOutputStream chunkAsBytes = new ByteArrayOutputStream();
    int zOffset;
    int zShape;
    try {
      LOGGER.info("requesting tile to write at {} to {}", offset, pathName);
      //Get coords of current series
      zct = reader.getZCTCoords(plane);
      String o = new StringBuilder(
          dimensionOrder != null? dimensionOrder.toString()
          : reader.getDimensionOrder()).reverse().toString();
      zOffset = offset[o.indexOf("Z")];
      zShape = shape[o.indexOf("Z")];
    }
    finally {
      readers.put(reader);
    }
    Slf4JStopWatch t0 = new Slf4JStopWatch("getChunk");
    try {
      for (int z = zOffset; z < zOffset + zShape; z++) {
        //Get plane index for current Z
        reader = readers.take();
        int planeIndex;
        try {
          planeIndex = FormatTools.getIndex(reader, z, zct[1], zct[2]);
        }
        finally {
          readers.put(reader);
        }
        byte[] tileAsBytes = getTile(series, resolution, planeIndex,
                                    offset[4], offset[3], shape[4], shape[3]);
        if (tileAsBytes == null) {
          return;
        }
        chunkAsBytes.write(tileAsBytes);
      }
    }
    finally {
      nTile.incrementAndGet();
      LOGGER.info("chunk read complete {}/{}", nTile.get(), tileCount);
      t0.stop();
    }
    ByteBuffer tileBuffer = ByteBuffer.wrap(chunkAsBytes.toByteArray());
    if (resolution == 0 && bpp > 1) {
      tileBuffer.order(
        littleEndian ? ByteOrder.LITTLE_ENDIAN : ByteOrder.BIG_ENDIAN);
    }
    writeBytes(zarr, shape, offset, tileBuffer);
  }

  /**
   * Write all resolutions for the current series to an intermediate form.
   * Readers should be initialized and have the correct series state.
   *
   * @param series the reader series index to be converted
   * @throws FormatException
   * @throws IOException
   * @throws InterruptedException
   * @throws EnumerationException
   */
  public void saveResolutions(int series)
    throws FormatException, IOException, InterruptedException,
           EnumerationException
  {
    IFormatReader workingReader = readers.take();
    int resolutions = 1;
    int sizeX;
    int sizeY;
    int sizeZ;
    int sizeT;
    int sizeC;
    int imageCount;
    String readerDimensionOrder;
    try {
      // calculate a reasonable pyramid depth if not specified as an argument
      sizeX = workingReader.getSizeX();
      sizeY = workingReader.getSizeY();
      if (pyramidResolutions == null) {
        if (workingReader.getResolutionCount() > 1
            && reuseExistingResolutions)
        {
          resolutions = workingReader.getResolutionCount();
        }
        else {
<<<<<<< HEAD
          int width = workingReader.getSizeX();
          int height = workingReader.getSizeY();
          while (width > minSize || height > minSize) {
            resolutions++;
            width /= PYRAMID_SCALE;
            height /= PYRAMID_SCALE;
          }
=======
          resolutions = calculateResolutions(sizeX, sizeY);
>>>>>>> d1286853
        }
      }
      else {
        resolutions = pyramidResolutions;

        // check to make sure too many resolutions aren't being used
        if ((int) (sizeX / Math.pow(PYRAMID_SCALE, resolutions)) == 0 ||
          (int) (sizeY / Math.pow(PYRAMID_SCALE, resolutions)) == 0)
        {
          resolutions = calculateResolutions(sizeX, sizeY);
          LOGGER.warn("Too many resolutions specified; reducing to {}",
            resolutions);
        }
      }
      LOGGER.info("Using {} pyramid resolutions", resolutions);
      sizeZ = workingReader.getSizeZ();
      sizeT = workingReader.getSizeT();
      sizeC = workingReader.getSizeC();
      readerDimensionOrder = workingReader.getDimensionOrder();
      imageCount = workingReader.getImageCount();
      pixelType = getRealType(workingReader.getPixelType());
    }
    finally {
      readers.put(workingReader);
    }

    LOGGER.info(
      "Preparing to write pyramid sizeX {} (tileWidth: {}) " +
      "sizeY {} (tileWidth: {}) sizeZ {} (tileDepth: {}) imageCount {}",
        sizeX, tileWidth, sizeY, tileHeight, sizeZ, chunkDepth, imageCount
    );

    // fileset level metadata
    if (!noRootGroup) {
      final ZarrGroup root = ZarrGroup.create(getRootPath());
      Map<String, Object> attributes = new HashMap<String, Object>();
      attributes.put("bioformats2raw.layout", LAYOUT);
      root.writeAttributes(attributes);
    }

    // series level metadata
    setSeriesLevelMetadata(series, resolutions);

    for (int resCounter=0; resCounter<resolutions; resCounter++) {
      final int resolution = resCounter;
      int scale = (int) Math.pow(PYRAMID_SCALE, resolution);
      int scaledWidth = sizeX / scale;
      int scaledHeight = sizeY / scale;
      int scaledDepth = sizeZ;

      workingReader = readers.take();
      try {
        if (workingReader.getResolutionCount() > 1
            && reuseExistingResolutions)
        {
          workingReader.setResolution(resCounter);
          scaledWidth = workingReader.getSizeX();
          scaledHeight = workingReader.getSizeY();
          scaledDepth = workingReader.getSizeZ();
        }
      }
      finally {
        readers.put(workingReader);
      }

      int activeTileWidth = tileWidth;
      int activeTileHeight = tileHeight;
      int activeChunkDepth = chunkDepth;
      if (scaledWidth < activeTileWidth) {
        LOGGER.info("Reducing active tileWidth to {}", scaledWidth);
        activeTileWidth = scaledWidth;
      }

      if (scaledHeight < activeTileHeight) {
        LOGGER.info("Reducing active tileHeight to {}", scaledHeight);
        activeTileHeight = scaledHeight;
      }

      if (scaledDepth < activeChunkDepth) {
        LOGGER.warn("Reducing active chunkDepth to {}", scaledDepth);
        activeChunkDepth = scaledDepth;
      }

      DataType dataType = getZarrType(pixelType);
      String resolutionString = String.format(
              scaleFormatString, getScaleFormatStringArgs(series, resolution));
      ArrayParams arrayParams = new ArrayParams()
          .shape(getDimensions(
              workingReader, scaledWidth, scaledHeight, scaledDepth))
          .chunks(new int[] {1, 1, activeChunkDepth, activeTileHeight,
            activeTileWidth})
          .dataType(dataType)
          .nested(nested)
          .compressor(CompressorFactory.create(
              compressionType.toString(), compressionProperties));
      ZarrArray.create(getRootPath().resolve(resolutionString), arrayParams);

      nTile = new AtomicInteger(0);
      tileCount = (int) Math.ceil((double) scaledWidth / tileWidth)
          * (int) Math.ceil((double) scaledHeight / tileHeight)
          * (int) Math.ceil((double) scaledDepth / chunkDepth)
          * (imageCount / sizeZ);

      List<CompletableFuture<Void>> futures =
        new ArrayList<CompletableFuture<Void>>();

      final ProgressBar pb;
      if (progressBars) {
        ProgressBarBuilder builder = new ProgressBarBuilder()
          .setInitialMax(tileCount)
          .setTaskName(String.format("[%d/%d]", series, resolution));

        if (!(logLevel.equals("OFF") ||
          logLevel.equals("ERROR") ||
          logLevel.equals("WARN")))
        {
          builder.setConsumer(new DelegatingProgressBarConsumer(LOGGER::trace));
        }

        pb = builder.build();
      }
      else {
        pb = null;
      }

      try {
        for (int j=0; j<scaledHeight; j+=tileHeight) {
          final int yy = j;
          int height = (int) Math.min(tileHeight, scaledHeight - yy);
          for (int k=0; k<scaledWidth; k+=tileWidth) {
            final int xx = k;
            int width = (int) Math.min(tileWidth, scaledWidth - xx);
            for (int l=0; l<scaledDepth; l+=chunkDepth) {
              final int zz = l;
              int depth = (int) Math.min(chunkDepth, scaledDepth - zz);
              for (int cc=0; cc<sizeC; cc++) {
                for (int tt=0; tt<sizeT; tt++) {
                  final int plane = FormatTools.getIndex(readerDimensionOrder,
                      sizeZ, sizeC, sizeT, imageCount, zz, cc, tt);

                  CompletableFuture<Void> future =
                       new CompletableFuture<Void>();
                  futures.add(future);
                  executor.execute(() -> {
                    try {
                      int[] shape = {1, 1, 1, height, width};
                      int[] offset;
                      IFormatReader reader = readers.take();
                      try {
                        String o = new StringBuilder(
                            dimensionOrder != null? dimensionOrder.toString()
                            : reader.getDimensionOrder()).reverse().toString();
                        shape[o.indexOf("Z")] = depth;
                        offset = getOffset(reader, xx, yy, plane);
                      }
                      finally {
                        readers.put(reader);
                      }
                      processChunk(series, resolution, plane, offset, shape);
                      LOGGER.info(
                          "Successfully processed chunk; resolution={} plane={}"
                          + " xx={} yy={} zz={} width={} height={} depth={}",
                          resolution, plane, xx, yy, zz, width, height, depth);
                      future.complete(null);
                    }
                    catch (Throwable t) {
                      future.completeExceptionally(t);
                      LOGGER.error(
                        "Failure processing chunk; resolution={} plane={} " +
                        "xx={} yy={} zz={} width={} height={} depth={}",
                        resolution, plane, xx, yy, zz, width, height, depth, t);
                    }
                    finally {
                      if (pb != null) {
                        pb.step();
                      }
                    }
                  });
                }
              }
            }
          }
        }

        // Wait until the entire resolution has completed before proceeding to
        // the next one
        CompletableFuture.allOf(
          futures.toArray(new CompletableFuture[futures.size()])).join();

        // TODO: some of these futures may be completelyExceptionally
        //  and need re-throwing

      }
      finally {
        if (pb != null) {
          pb.close();
        }
      }
    }
  }

  private void saveHCSMetadata(IMetadata meta) throws IOException {
    if (noHCS) {
      LOGGER.debug("skipping HCS metadata");
      return;
    }
    LOGGER.debug("saving HCS metadata");

    // assumes only one plate defined
    Path rootPath = getRootPath();
    ZarrGroup root = ZarrGroup.open(rootPath);
    int plate = 0;
    Map<String, Object> plateMap = new HashMap<String, Object>();

    plateMap.put("name", meta.getPlateName(plate));

    List<Map<String, Object>> columns = new ArrayList<Map<String, Object>>();
    List<Map<String, Object>> rows = new ArrayList<Map<String, Object>>();

    // try to set plate dimensions based upon Plate.Rows/Plate.Columns
    // if not possible, use well data later on
    try {
      for (int r=0; r<meta.getPlateRows(plate).getValue(); r++) {
        Map<String, Object> row = new HashMap<String, Object>();
        String rowName = String.valueOf(r);
        row.put("name", rowName);
        rows.add(row);
        root.createSubGroup(rowName);
      }
    }
    catch (NullPointerException e) {
      // expected when Plate.Rows not set
    }
    try {
      for (int c=0; c<meta.getPlateColumns(plate).getValue(); c++) {
        Map<String, Object> column = new HashMap<String, Object>();
        String columnName = String.valueOf(c);
        column.put("name", columnName);
        columns.add(column);
      }
    }
    catch (NullPointerException e) {
      // expected when Plate.Columns not set
    }

    List<Map<String, Object>> acquisitions =
      new ArrayList<Map<String, Object>>();
    for (int pa=0; pa<meta.getPlateAcquisitionCount(plate); pa++) {
      Map<String, Object> acquisition = new HashMap<String, Object>();
      acquisition.put("id", String.valueOf(pa));
      acquisitions.add(acquisition);
    }
    plateMap.put("acquisitions", acquisitions);

    List<Map<String, Object>> wells = new ArrayList<Map<String, Object>>();
    int maxField = Integer.MIN_VALUE;
    for (HCSIndex index : hcsIndexes) {
      if (index.getPlateIndex() == plate) {
        if (index.getFieldIndex() == 0) {
          String wellPath = index.getWellPath();

          Map<String, Object> well = new HashMap<String, Object>();
          well.put("path", wellPath);

          List<Map<String, Object>> imageList =
            new ArrayList<Map<String, Object>>();
          ZarrGroup wellGroup = root.createSubGroup(wellPath);
          for (HCSIndex field : hcsIndexes) {
            if (field.getPlateIndex() == index.getPlateIndex() &&
              field.getWellRowIndex() == index.getWellRowIndex() &&
              field.getWellColumnIndex() == index.getWellColumnIndex())
            {
              Map<String, Object> image = new HashMap<String, Object>();
              int plateAcq = field.getPlateAcquisitionIndex();
              image.put("acquisition", plateAcq);
              image.put("path", String.valueOf(field.getFieldIndex()));
              imageList.add(image);
            }
          }

          Map<String, Object> wellMap = new HashMap<String, Object>();
          wellMap.put("images", imageList);
          Map<String, Object> attributes = wellGroup.getAttributes();
          attributes.put("well", wellMap);
          wellGroup.writeAttributes(attributes);

          // make sure the row/column indexes are added to the plate attributes
          // this is necessary when Plate.Rows or Plate.Columns is not set
          int column = index.getWellColumnIndex();
          int row = index.getWellRowIndex();

          int columnIndex = -1;
          for (int c=0; c<columns.size(); c++) {
            if (columns.get(c).get("name").equals(String.valueOf(column))) {
              columnIndex = c;
              break;
            }
          }
          if (columnIndex < 0) {
            Map<String, Object> colMap = new HashMap<String, Object>();
            colMap.put("name", String.valueOf(column));
            columnIndex = columns.size();
            columns.add(colMap);
          }

          int rowIndex = -1;
          for (int r=0; r<rows.size(); r++) {
            if (rows.get(r).get("name").equals(String.valueOf(row))) {
              rowIndex = r;
              break;
            }
          }
          if (rowIndex < 0) {
            Map<String, Object> rowMap = new HashMap<String, Object>();
            rowMap.put("name", String.valueOf(row));
            rowIndex = rows.size();
            rows.add(rowMap);
          }

          well.put("row_index", rowIndex);
          well.put("column_index", columnIndex);
          wells.add(well);
        }

        maxField = (int) Math.max(maxField, index.getFieldIndex());
      }
    }
    plateMap.put("wells", wells);
    plateMap.put("columns", columns);
    plateMap.put("rows", rows);

    plateMap.put("field_count", maxField + 1);

    Map<String, Object> attributes = root.getAttributes();
    attributes.put("plate", plateMap);
    root.writeAttributes(attributes);
  }

  /**
   * Use {@link ZarrArray#writeAttributes(Map)}
   * to attach the multiscales metadata to the group containing
   * the pyramids.
   *
   * @param series Series which is currently being written.
   * @param resolutions Total number of resolutions from which
   *                    names will be generated.
   * @throws IOException
   */
  private void setSeriesLevelMetadata(int series, int resolutions)
      throws IOException
  {
    LOGGER.debug("setSeriesLevelMetadata({}, {})", series, resolutions);
    String resolutionString = String.format(
            scaleFormatString, getScaleFormatStringArgs(series, 0));
    String seriesString = "";
    if (resolutionString.indexOf('/') >= 0) {
      seriesString = resolutionString.substring(0,
          resolutionString.lastIndexOf('/'));
    }
    LOGGER.debug("  seriesString = {}", seriesString);
    LOGGER.debug("  resolutionString = {}", resolutionString);
    List<Map<String, Object>> multiscales =
            new ArrayList<Map<String, Object>>();
    Map<String, Object> multiscale = new HashMap<String, Object>();
    Map<String, String> metadata = new HashMap<String, String>();

    if (downsampling == Downsampling.SIMPLE) {
      metadata.put("method", "loci.common.image.SimpleImageScaler");
      metadata.put("version", "Bio-Formats " + FormatTools.VERSION);
    }
    else {
      String method =
        downsampling == Downsampling.GAUSSIAN ? "pyrDown" : "resize";
      metadata.put("method", "org.opencv.imgproc.Imgproc." + method);
      metadata.put("version", OpenCVTools.getVersion());
      multiscale.put("type", downsampling.getName());
    }
    multiscale.put("metadata", metadata);
    multiscale.put("version", nested ? "0.2" : "0.1");
    multiscales.add(multiscale);
    List<Map<String, String>> datasets = new ArrayList<Map<String, String>>();
    for (int r = 0; r < resolutions; r++) {
      resolutionString = String.format(
              scaleFormatString, getScaleFormatStringArgs(series, r));
      String lastPath = resolutionString.substring(
              resolutionString.lastIndexOf('/') + 1);
      datasets.add(Collections.singletonMap("path", lastPath));
    }
    multiscale.put("datasets", datasets);
    Path subGroupPath = getRootPath().resolve(seriesString);
    LOGGER.debug("  creating subgroup {}", subGroupPath);
    ZarrGroup subGroup = ZarrGroup.create(subGroupPath);
    Map<String, Object> attributes = new HashMap<String, Object>();
    attributes.put("multiscales", multiscales);
    subGroup.writeAttributes(attributes);
    LOGGER.debug("    finished writing subgroup attributes");
  }

  /**
   * Takes exception from asynchronous execution and re-throw known exception
   * types. If the end is reached with no known exception detected, either the
   * exception itself will be thrown if {@link RuntimeException}, otherwise
   * wrap in a {@link RuntimeException}.
   *
   * @param t Exception raised during processing.
   */
  private void unwrapException(Throwable t)
          throws FormatException, IOException, InterruptedException
  {
    if (t instanceof CompletionException) {
      try {
        throw ((CompletionException) t).getCause();
      }
      catch (FormatException | IOException | InterruptedException e2) {
        throw e2;
      }
      catch (RuntimeException rt) {
        throw rt;
      }
      catch (Throwable t2) {
        throw new RuntimeException(t);
      }
    }
    else if (t instanceof RuntimeException) {
      throw (RuntimeException) t;
    }
    else {
      throw new RuntimeException(t);
    }
  }

  private OMEXMLService getService() throws FormatException {
    try {
      ServiceFactory factory = new ServiceFactory();
      return factory.getInstance(OMEXMLService.class);
    }
    catch (DependencyException de) {
      throw new MissingLibraryException(OMEXMLServiceImpl.NO_OME_XML_MSG, de);
    }
  }

  /**
   * @return an empty IMetadata object for metadata transport.
   * @throws FormatException
   */
  private IMetadata createMetadata() throws FormatException {
    try {
      return getService().createOMEXMLMetadata();
    }
    catch (ServiceException se) {
      throw new FormatException(se);
    }
  }

  /**
   * Get the actual pixel type to write based upon the given input type
   * and command line options.  Input and output pixel types are Bio-Formats
   * types as defined in FormatTools.
   *
   * Changing the pixel type during export is only supported when the input
   * type is float or double.
   *
   * @param srcPixelType pixel type of the input data
   * @return pixel type of the output data
   */
  private int getRealType(int srcPixelType) {
    if (outputPixelType == null) {
      return srcPixelType;
    }
    int bfPixelType =
      FormatTools.pixelTypeFromString(outputPixelType.getValue());
    if (bfPixelType == srcPixelType ||
      (srcPixelType != FormatTools.FLOAT && srcPixelType != FormatTools.DOUBLE))
    {
      return srcPixelType;
    }
    return bfPixelType;
  }

  /**
   * Change the pixel type of the input tile as appropriate.
   *
   * @param tile input pixel data
   * @param srcPixelType pixel type of the input data
   * @param littleEndian true if tile bytes have little-endian ordering
   * @return pixel data with the correct output pixel type
   */
  private byte[] changePixelType(byte[] tile, int srcPixelType,
    boolean littleEndian)
  {
    if (outputPixelType == null) {
      return tile;
    }
    int bfPixelType =
      FormatTools.pixelTypeFromString(outputPixelType.getValue());

    if (bfPixelType == srcPixelType ||
      (srcPixelType != FormatTools.FLOAT && srcPixelType != FormatTools.DOUBLE))
    {
      return tile;
    }

    int bpp = FormatTools.getBytesPerPixel(bfPixelType);
    int srcBpp = FormatTools.getBytesPerPixel(srcPixelType);
    byte[] output = new byte[bpp * (tile.length / srcBpp)];

    double[] range = getRange(bfPixelType);
    if (range == null) {
      throw new IllegalArgumentException(
        "Cannot convert to " + outputPixelType);
    }

    if (srcPixelType == FormatTools.FLOAT) {
      float[] pixels = DataTools.normalizeFloats(
        (float[]) DataTools.makeDataArray(tile, 4, true, littleEndian));

      for (int pixel=0; pixel<pixels.length; pixel++) {
        long v = (long) ((pixels[pixel] * (range[1] - range[0])) + range[0]);
        DataTools.unpackBytes(v, output, pixel * bpp, bpp, littleEndian);
      }

    }
    else if (srcPixelType == FormatTools.DOUBLE) {
      double[] pixels = DataTools.normalizeDoubles(
        (double[]) DataTools.makeDataArray(tile, 8, true, littleEndian));

      for (int pixel=0; pixel<pixels.length; pixel++) {
        long v = (long) ((pixels[pixel] * (range[1] - range[0])) + range[0]);
        DataTools.unpackBytes(v, output, pixel * bpp, bpp, littleEndian);
      }
    }

    return output;
  }

  /**
   * Get the minimum and maximum pixel values for the given pixel type.
   *
   * @param bfPixelType pixel type as defined in FormatTools
   * @return array of length 2 representing the minimum and maximum
   *         pixel values, or null if converting to the given type is
   *         not supported
   */
  private double[] getRange(int bfPixelType) {
    double[] range = new double[2];
    switch (bfPixelType) {
      case FormatTools.INT8:
        range[0] = -128.0;
        range[1] = 127.0;
        break;
      case FormatTools.UINT8:
        range[0] = 0.0;
        range[1] = 255.0;
        break;
      case FormatTools.INT16:
        range[0] = -32768.0;
        range[1] = 32767.0;
        break;
      case FormatTools.UINT16:
        range[0] = 0.0;
        range[1] = 65535.0;
        break;
      default:
        return null;
    }

    return range;
  }

  /**
   * Convert Bio-Formats pixel type to Zarr data type.
   *
   * @param type Bio-Formats pixel type
   * @return corresponding Zarr data type
   */
  public static DataType getZarrType(int type) {
    switch (type) {
      case FormatTools.INT8:
        return DataType.i1;
      case FormatTools.UINT8:
        return DataType.u1;
      case FormatTools.INT16:
        return DataType.i2;
      case FormatTools.UINT16:
        return DataType.u2;
      case FormatTools.INT32:
        return DataType.i4;
      case FormatTools.UINT32:
        return DataType.u4;
      case FormatTools.FLOAT:
        return DataType.f4;
      case FormatTools.DOUBLE:
        return DataType.f8;
      default:
        throw new IllegalArgumentException("Unsupported pixel type: "
            + FormatTools.getPixelTypeString(type));
    }
  }

  private void checkOutputPaths() {
    if (pyramidName != null || !scaleFormatString.equals("%d/%d")) {
      LOGGER.info("Output will be incompatible with raw2ometiff " +
              "(pyramidName: {}, scaleFormatString: {})",
              pyramidName, scaleFormatString);
    }

    if (additionalScaleFormatStringArgsCsv != null) {
      CsvParserSettings parserSettings = new CsvParserSettings();
      parserSettings.detectFormatAutomatically();
      parserSettings.setLineSeparatorDetectionEnabled(true);

      CsvParser parser = new CsvParser(parserSettings);
      additionalScaleFormatStringArgs =
          parser.parseAll(additionalScaleFormatStringArgsCsv.toFile());
    }
  }

  private Class<?> getBaseReaderClass() throws FormatException, IOException {
    ClassList<IFormatReader> readerClasses =
        ImageReader.getDefaultReaderClasses();

    for (Class<?> reader : extraReaders) {
      readerClasses.addClass(0, (Class<IFormatReader>) reader);
      LOGGER.debug("Added extra reader: {}", reader);
    }

    ImageReader imageReader = new ImageReader(readerClasses);
    try {
      imageReader.setId(inputPath.toString());
      return imageReader.getReader().getClass();
    }
    finally {
      imageReader.close();
    }
  }

  private int calculateResolutions(int width, int height) {
    int resolutions = 1;
    while (width > MIN_SIZE || height > MIN_SIZE) {
      resolutions++;
      width /= PYRAMID_SCALE;
      height /= PYRAMID_SCALE;
    }
    return resolutions;
  }

  private static Slf4JStopWatch stopWatch() {
    return new Slf4JStopWatch(LOGGER, Slf4JStopWatch.DEBUG_LEVEL);
  }

  /**
   * Perform file conversion as specified by command line arguments.
   * @param args command line arguments
   */
  public static void main(String[] args) {
    CommandLine.call(new Converter(), args);
  }

}<|MERGE_RESOLUTION|>--- conflicted
+++ resolved
@@ -1124,17 +1124,7 @@
           resolutions = workingReader.getResolutionCount();
         }
         else {
-<<<<<<< HEAD
-          int width = workingReader.getSizeX();
-          int height = workingReader.getSizeY();
-          while (width > minSize || height > minSize) {
-            resolutions++;
-            width /= PYRAMID_SCALE;
-            height /= PYRAMID_SCALE;
-          }
-=======
           resolutions = calculateResolutions(sizeX, sizeY);
->>>>>>> d1286853
         }
       }
       else {
@@ -1773,7 +1763,7 @@
 
   private int calculateResolutions(int width, int height) {
     int resolutions = 1;
-    while (width > MIN_SIZE || height > MIN_SIZE) {
+    while (width > minSize || height > minSize) {
       resolutions++;
       width /= PYRAMID_SCALE;
       height /= PYRAMID_SCALE;

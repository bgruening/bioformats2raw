--- conflicted
+++ resolved
@@ -522,11 +522,8 @@
             "com.glencoesoftware.bioformats2raw.MiraxReader," +
             "com.glencoesoftware.bioformats2raw.BioTekReader," +
             "com.glencoesoftware.bioformats2raw.ND2PlateReader," +
-<<<<<<< HEAD
+            "com.glencoesoftware.bioformats2raw.MetaxpressReader,"
             "com.glencoesoftware.bioformats2raw.MCDReader"
-=======
-            "com.glencoesoftware.bioformats2raw.MetaxpressReader"
->>>>>>> 287335c1
   )
   public void setExtraReaders(Class<?>[] extraReaderList) {
     if (extraReaderList != null) {
